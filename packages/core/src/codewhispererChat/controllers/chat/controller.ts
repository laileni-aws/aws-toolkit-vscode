/*!
 * Copyright Amazon.com, Inc. or its affiliates. All Rights Reserved.
 * SPDX-License-Identifier: Apache-2.0
 */
import * as path from 'path'
import * as vscode from 'vscode'
import { Event as VSCodeEvent, Uri, workspace, window, ViewColumn, Position, Selection } from 'vscode'
import { EditorContextExtractor } from '../../editor/context/extractor'
import { ChatSessionStorage } from '../../storages/chatSession'
import { Messenger, MessengerResponseType, StaticTextResponseType } from './messenger/messenger'
import {
    PromptMessage,
    ChatTriggerType,
    TriggerPayload,
    TabClosedMessage,
    InsertCodeAtCursorPosition,
    TriggerTabIDReceived,
    StopResponseMessage,
    CopyCodeToClipboard,
    ChatItemVotedMessage,
    ChatItemFeedbackMessage,
    TabCreatedMessage,
    TabChangedMessage,
    UIFocusMessage,
    SourceLinkClickMessage,
    ResponseBodyLinkClickMessage,
    ChatPromptCommandType,
    FooterInfoLinkClick,
    ViewDiff,
    AcceptDiff,
    QuickCommandGroupActionClick,
    DocumentReference,
    FileClick,
    RelevantTextDocumentAddition,
    PromptInputOptionChange,
} from './model'
import {
    AppToWebViewMessageDispatcher,
    ContextSelectedMessage,
    CustomFormActionMessage,
} from '../../view/connector/connector'
import { MessagePublisher } from '../../../amazonq/messages/messagePublisher'
import { MessageListener } from '../../../amazonq/messages/messageListener'
import { EditorContentController } from '../../../amazonq/commons/controllers/contentController'
import { EditorContextCommand } from '../../commands/registerCommands'
import { PromptsGenerator } from './prompts/promptsGenerator'
import { TriggerEventsStorage } from '../../storages/triggerEvents'
import { SendMessageRequest } from '@amzn/amazon-q-developer-streaming-client'
import {
    CodeWhispererStreamingServiceException,
    Origin,
    ToolResult,
    ToolResultStatus,
} from '@amzn/codewhisperer-streaming'
import { UserIntentRecognizer } from './userIntent/userIntentRecognizer'
import { CWCTelemetryHelper, recordTelemetryChatRunCommand } from './telemetryHelper'
import { CodeWhispererTracker } from '../../../codewhisperer/tracker/codewhispererTracker'
import { getLogger } from '../../../shared/logger/logger'
import { triggerPayloadToChatRequest } from './chatRequest/converter'
import { AuthUtil } from '../../../codewhisperer/util/authUtil'
import { openUrl } from '../../../shared/utilities/vsCodeUtils'
import { randomUUID } from '../../../shared/crypto'
import { LspController } from '../../../amazonq/lsp/lspController'
import { CodeWhispererSettings } from '../../../codewhisperer/util/codewhispererSettings'
import { getSelectedCustomization } from '../../../codewhisperer/util/customizationUtil'
import { getHttpStatusCode, AwsClientResponseError } from '../../../shared/errors'
import { uiEventRecorder } from '../../../amazonq/util/eventRecorder'
import { telemetry } from '../../../shared/telemetry/telemetry'
import { isSsoConnection } from '../../../auth/connection'
import { inspect } from '../../../shared/utilities/collectionUtils'
import { DefaultAmazonQAppInitContext } from '../../../amazonq/apps/initContext'
import globals from '../../../shared/extensionGlobals'
import { MynahIconsType, MynahUIDataModel, QuickActionCommand } from '@aws/mynah-ui'
import { LspClient } from '../../../amazonq/lsp/lspClient'
import { AdditionalContextPrompt, ContextCommandItem, ContextCommandItemType } from '../../../amazonq/lsp/types'
import { workspaceCommand } from '../../../amazonq/webview/ui/tabs/constants'
import fs from '../../../shared/fs/fs'
import { FeatureConfigProvider, Features } from '../../../shared/featureConfig'
import { i18n } from '../../../shared/i18n-helper'
import {
    getUserPromptsDirectory,
    promptFileExtension,
    createSavedPromptCommandId,
    aditionalContentNameLimit,
    additionalContentInnerContextLimit,
    workspaceChunkMaxSize,
    defaultContextLengths,
    noWriteTools,
} from '../../constants'
import { ChatSession } from '../../clients/chat/v0/chat'
import { amazonQTabSuffix } from '../../../shared/constants'
import { maxToolOutputCharacterLength, OutputKind } from '../../tools/toolShared'
import { ToolUtils, Tool, ToolType } from '../../tools/toolUtils'
import { ChatStream } from '../../tools/chatStream'
import { ChatHistoryStorage } from '../../storages/chatHistoryStorage'
import { FsWrite, FsWriteParams } from '../../tools/fsWrite'
import { tempDirPath } from '../../../shared/filesystemUtilities'

export interface ChatControllerMessagePublishers {
    readonly processPromptChatMessage: MessagePublisher<PromptMessage>
    readonly processTabCreatedMessage: MessagePublisher<TabCreatedMessage>
    readonly processTabClosedMessage: MessagePublisher<TabClosedMessage>
    readonly processTabChangedMessage: MessagePublisher<TabChangedMessage>
    readonly processInsertCodeAtCursorPosition: MessagePublisher<InsertCodeAtCursorPosition>
    readonly processAcceptDiff: MessagePublisher<AcceptDiff>
    readonly processViewDiff: MessagePublisher<ViewDiff>
    readonly processCopyCodeToClipboard: MessagePublisher<CopyCodeToClipboard>
    readonly processContextMenuCommand: MessagePublisher<EditorContextCommand>
    readonly processTriggerTabIDReceived: MessagePublisher<TriggerTabIDReceived>
    readonly processStopResponseMessage: MessagePublisher<StopResponseMessage>
    readonly processChatItemVotedMessage: MessagePublisher<ChatItemVotedMessage>
    readonly processChatItemFeedbackMessage: MessagePublisher<ChatItemFeedbackMessage>
    readonly processUIFocusMessage: MessagePublisher<UIFocusMessage>
    readonly processSourceLinkClick: MessagePublisher<SourceLinkClickMessage>
    readonly processResponseBodyLinkClick: MessagePublisher<ResponseBodyLinkClickMessage>
    readonly processFooterInfoLinkClick: MessagePublisher<FooterInfoLinkClick>
    readonly processContextCommandUpdateMessage: MessagePublisher<void>
    readonly processQuickCommandGroupActionClicked: MessagePublisher<QuickCommandGroupActionClick>
    readonly processCustomFormAction: MessagePublisher<CustomFormActionMessage>
    readonly processContextSelected: MessagePublisher<ContextSelectedMessage>
    readonly processFileClick: MessagePublisher<FileClick>
    readonly processPromptInputOptionChange: MessagePublisher<PromptInputOptionChange>
}

export interface ChatControllerMessageListeners {
    readonly processPromptChatMessage: MessageListener<PromptMessage>
    readonly processTabCreatedMessage: MessageListener<TabCreatedMessage>
    readonly processTabClosedMessage: MessageListener<TabClosedMessage>
    readonly processTabChangedMessage: MessageListener<TabChangedMessage>
    readonly processInsertCodeAtCursorPosition: MessageListener<InsertCodeAtCursorPosition>
    readonly processAcceptDiff: MessageListener<AcceptDiff>
    readonly processViewDiff: MessageListener<ViewDiff>
    readonly processCopyCodeToClipboard: MessageListener<CopyCodeToClipboard>
    readonly processContextMenuCommand: MessageListener<EditorContextCommand>
    readonly processTriggerTabIDReceived: MessageListener<TriggerTabIDReceived>
    readonly processStopResponseMessage: MessageListener<StopResponseMessage>
    readonly processChatItemVotedMessage: MessageListener<ChatItemVotedMessage>
    readonly processChatItemFeedbackMessage: MessageListener<ChatItemFeedbackMessage>
    readonly processUIFocusMessage: MessageListener<UIFocusMessage>
    readonly processSourceLinkClick: MessageListener<SourceLinkClickMessage>
    readonly processResponseBodyLinkClick: MessageListener<ResponseBodyLinkClickMessage>
    readonly processFooterInfoLinkClick: MessageListener<FooterInfoLinkClick>
    readonly processContextCommandUpdateMessage: MessageListener<void>
    readonly processQuickCommandGroupActionClicked: MessageListener<QuickCommandGroupActionClick>
    readonly processCustomFormAction: MessageListener<CustomFormActionMessage>
    readonly processContextSelected: MessageListener<ContextSelectedMessage>
    readonly processFileClick: MessageListener<FileClick>
    readonly processPromptInputOptionChange: MessageListener<PromptInputOptionChange>
}

export class ChatController {
    private readonly sessionStorage: ChatSessionStorage
    private readonly triggerEventsStorage: TriggerEventsStorage
    private readonly messenger: Messenger
    private readonly editorContextExtractor: EditorContextExtractor
    private readonly editorContentController: EditorContentController
    private readonly promptGenerator: PromptsGenerator
    private readonly userIntentRecognizer: UserIntentRecognizer
    private readonly telemetryHelper: CWCTelemetryHelper
    private userPromptsWatcher: vscode.FileSystemWatcher | undefined
    private readonly chatHistoryStorage: ChatHistoryStorage

    public constructor(
        private readonly chatControllerMessageListeners: ChatControllerMessageListeners,
        appsToWebViewMessagePublisher: MessagePublisher<any>,
        onDidChangeAmazonQVisibility: VSCodeEvent<boolean>
    ) {
        this.sessionStorage = new ChatSessionStorage()
        this.triggerEventsStorage = new TriggerEventsStorage()
        this.telemetryHelper = CWCTelemetryHelper.init(this.sessionStorage, this.triggerEventsStorage)
        this.messenger = new Messenger(
            new AppToWebViewMessageDispatcher(appsToWebViewMessagePublisher),
            this.telemetryHelper
        )
        this.editorContextExtractor = new EditorContextExtractor()
        this.editorContentController = new EditorContentController()
        this.promptGenerator = new PromptsGenerator()
        this.userIntentRecognizer = new UserIntentRecognizer()
        this.chatHistoryStorage = new ChatHistoryStorage()

        onDidChangeAmazonQVisibility((visible) => {
            if (visible) {
                this.telemetryHelper.recordOpenChat()
            } else {
                this.telemetryHelper.recordCloseChat()
            }
        })

        this.chatControllerMessageListeners.processPromptChatMessage.onMessage((data) => {
            const uiEvents = uiEventRecorder.get(data.tabID)
            if (uiEvents) {
                uiEventRecorder.set(data.tabID, {
                    events: {
                        featureReceivedMessage: globals.clock.Date.now(),
                    },
                })
            }
            /**
             * traceId is only instrumented for chat-prompt but not for things
             * like follow-up-was-clicked. In those cases we fallback to a different
             * uuid
             **/
            return telemetry.withTraceId(() => {
                return this.processPromptChatMessage(data)
            }, uiEvents?.traceId ?? randomUUID())
        })

        this.chatControllerMessageListeners.processTabCreatedMessage.onMessage((data) => {
            return this.processTabCreateMessage(data)
        })

        this.chatControllerMessageListeners.processTabClosedMessage.onMessage((data) => {
            return this.processTabCloseMessage(data)
        })

        this.chatControllerMessageListeners.processTabChangedMessage.onMessage((data) => {
            return this.processTabChangedMessage(data)
        })

        this.chatControllerMessageListeners.processInsertCodeAtCursorPosition.onMessage((data) => {
            return this.processInsertCodeAtCursorPosition(data)
        })

        this.chatControllerMessageListeners.processAcceptDiff.onMessage((data) => {
            return this.processAcceptDiff(data)
        })

        this.chatControllerMessageListeners.processViewDiff.onMessage((data) => {
            return this.processViewDiff(data)
        })

        this.chatControllerMessageListeners.processCopyCodeToClipboard.onMessage((data) => {
            return this.processCopyCodeToClipboard(data)
        })

        this.chatControllerMessageListeners.processContextMenuCommand.onMessage((data) => {
            return this.processContextMenuCommand(data)
        })

        this.chatControllerMessageListeners.processTriggerTabIDReceived.onMessage((data) => {
            return this.processTriggerTabIDReceived(data)
        })

        this.chatControllerMessageListeners.processStopResponseMessage.onMessage((data) => {
            return this.processStopResponseMessage(data)
        })

        this.chatControllerMessageListeners.processChatItemVotedMessage.onMessage((data) => {
            return this.processChatItemVotedMessage(data)
        })

        this.chatControllerMessageListeners.processChatItemFeedbackMessage.onMessage((data) => {
            return this.processChatItemFeedbackMessage(data)
        })

        this.chatControllerMessageListeners.processUIFocusMessage.onMessage((data) => {
            return this.processUIFocusMessage(data)
        })

        this.chatControllerMessageListeners.processSourceLinkClick.onMessage((data) => {
            return this.processSourceLinkClick(data)
        })
        this.chatControllerMessageListeners.processResponseBodyLinkClick.onMessage((data) => {
            return this.processResponseBodyLinkClick(data)
        })
        this.chatControllerMessageListeners.processFooterInfoLinkClick.onMessage((data) => {
            return this.processFooterInfoLinkClick(data)
        })
        this.chatControllerMessageListeners.processContextCommandUpdateMessage.onMessage(() => {
            return this.processContextCommandUpdateMessage()
        })
        this.chatControllerMessageListeners.processQuickCommandGroupActionClicked.onMessage((data) => {
            return this.processQuickCommandGroupActionClicked(data)
        })
        this.chatControllerMessageListeners.processCustomFormAction.onMessage((data) => {
            return this.processCustomFormAction(data)
        })
        this.chatControllerMessageListeners.processContextSelected.onMessage((data) => {
            return this.processContextSelected(data)
        })
        this.chatControllerMessageListeners.processFileClick.onMessage((data) => {
            return this.processFileClickMessage(data)
        })
        this.chatControllerMessageListeners.processPromptInputOptionChange.onMessage((data) => {
            return this.processPromptInputOptionChange(data)
        })
    }

    private registerUserPromptsWatcher() {
        if (this.userPromptsWatcher) {
            return
        }
        this.userPromptsWatcher = vscode.workspace.createFileSystemWatcher(
            new vscode.RelativePattern(vscode.Uri.file(getUserPromptsDirectory()), `*${promptFileExtension}`),
            false,
            true,
            false
        )
        this.userPromptsWatcher.onDidCreate(() => this.processContextCommandUpdateMessage())
        this.userPromptsWatcher.onDidDelete(() => this.processContextCommandUpdateMessage())
        globals.context.subscriptions.push(this.userPromptsWatcher)
    }

    private processFooterInfoLinkClick(click: FooterInfoLinkClick) {
        this.openLinkInExternalBrowser(click)
    }

    private openLinkInExternalBrowser(
        click: ResponseBodyLinkClickMessage | SourceLinkClickMessage | FooterInfoLinkClick
    ) {
        this.telemetryHelper.recordInteractWithMessage(click)
        void openUrl(Uri.parse(click.link))
    }

    private processResponseBodyLinkClick(click: ResponseBodyLinkClickMessage) {
        const uri = vscode.Uri.parse(click.link)
        if (uri.scheme === 'file') {
            void this.openFile(uri.fsPath)
        } else {
            this.openLinkInExternalBrowser(click)
        }
    }

    private async openFile(absolutePath: string) {
        const fileExists = await fs.existsFile(absolutePath)
        if (fileExists) {
            const document = await vscode.workspace.openTextDocument(absolutePath)
            await vscode.window.showTextDocument(document)
        }
    }

    private processSourceLinkClick(click: SourceLinkClickMessage) {
        this.openLinkInExternalBrowser(click)
    }

    private processQuickActionCommand(message: PromptMessage) {
        this.editorContextExtractor
            .extractContextForTrigger('QuickAction')
            .then((context) => {
                const triggerID = randomUUID()

                const quickActionCommand = message.command as ChatPromptCommandType

                this.messenger.sendQuickActionMessage(quickActionCommand, triggerID)

                this.triggerEventsStorage.addTriggerEvent({
                    id: triggerID,
                    tabID: message.tabID,
                    message: undefined,
                    type: 'quick_action',
                    quickAction: quickActionCommand,
                    context,
                })

                if (quickActionCommand === 'help') {
                    void this.generateStaticTextResponse('quick-action-help', triggerID)
                    recordTelemetryChatRunCommand('help')
                    return
                }
            })
            .catch((e) => {
                this.processException(e, '')
            })
    }

    private async processChatItemFeedbackMessage(message: ChatItemFeedbackMessage) {
        await this.telemetryHelper.recordFeedback(message)
    }

    private async processChatItemVotedMessage(message: ChatItemVotedMessage) {
        this.telemetryHelper.recordInteractWithMessage(message)
    }

    private async processStopResponseMessage(message: StopResponseMessage) {
        const session = this.sessionStorage.getSession(message.tabID)
        session.tokenSource.cancel()
        this.chatHistoryStorage.getTabHistory(message.tabID).clearRecentHistory()
    }

    private async processTriggerTabIDReceived(message: TriggerTabIDReceived) {
        this.triggerEventsStorage.updateTriggerEventTabIDFromUnknown(message.triggerID, message.tabID)
    }

    private async processInsertCodeAtCursorPosition(message: InsertCodeAtCursorPosition) {
        this.editorContentController.insertTextAtCursorPosition(message.code, (editor, cursorStart) => {
            CodeWhispererTracker.getTracker().enqueue({
                conversationID: this.telemetryHelper.getConversationId(message.tabID) ?? '',
                messageID: message.messageId,
                userIntent: message.userIntent,
                time: new Date(),
                fileUrl: editor.document.uri,
                startPosition: cursorStart,
                endPosition: editor.selection.active,
                originalString: message.code,
            })
        })
        this.telemetryHelper.recordInteractWithMessage(message)
    }

    private async processAcceptDiff(message: AcceptDiff) {
        const context = this.triggerEventsStorage.getTriggerEvent((message.data as any)?.triggerID) || ''
        this.editorContentController
            .acceptDiff({ ...message, ...context })
            .then(() => {
                this.telemetryHelper.recordInteractWithMessage(message)
            })
            .catch((error) => {
                this.telemetryHelper.recordInteractWithMessage(message, { result: 'Failed' })
            })
    }

    private async processViewDiff(message: ViewDiff) {
        const context = this.triggerEventsStorage.getTriggerEvent((message.data as any)?.triggerID) || ''
        this.editorContentController
            .viewDiff({ ...message, ...context })
            .then(() => {
                this.telemetryHelper.recordInteractWithMessage(message)
            })
            .catch((error) => {
                this.telemetryHelper.recordInteractWithMessage(message, { result: 'Failed' })
            })
    }

    private async processCopyCodeToClipboard(message: CopyCodeToClipboard) {
        this.telemetryHelper.recordInteractWithMessage(message)
    }

    private async processTabCreateMessage(message: TabCreatedMessage) {
        // this.telemetryHelper.recordOpenChat(message.tabOpenInteractionType)
    }

    private async processTabCloseMessage(message: TabClosedMessage) {
        this.sessionStorage.deleteSession(message.tabID)
        this.chatHistoryStorage.deleteHistory(message.tabID)
        this.triggerEventsStorage.removeTabEvents(message.tabID)
        // this.telemetryHelper.recordCloseChat(message.tabID)
    }

    private async processTabChangedMessage(message: TabChangedMessage) {
        if (message.prevTabID) {
            this.telemetryHelper.recordExitFocusConversation(message.prevTabID)
        }
        this.telemetryHelper.recordEnterFocusConversation(message.tabID)
    }

    private async processUIFocusMessage(message: UIFocusMessage) {
        switch (message.type) {
            case 'focus':
                this.telemetryHelper.recordEnterFocusChat()
                break
            case 'blur':
                this.telemetryHelper.recordExitFocusChat()
                break
        }
    }

    private async processContextCommandUpdateMessage() {
        // when UI is ready, refresh the context commands
        this.registerUserPromptsWatcher()
        const contextCommand: MynahUIDataModel['contextCommands'] = [
            {
                commands: [
                    ...workspaceCommand.commands,
                    {
                        command: i18n('AWS.amazonq.context.folders.title'),
                        children: [
                            {
                                groupName: i18n('AWS.amazonq.context.folders.title'),
                                commands: [],
                            },
                        ],
                        description: i18n('AWS.amazonq.context.folders.description'),
                        icon: 'folder' as MynahIconsType,
                    },
                    {
                        command: i18n('AWS.amazonq.context.files.title'),
                        children: [
                            {
                                groupName: i18n('AWS.amazonq.context.files.title'),
                                commands: [],
                            },
                        ],
                        description: i18n('AWS.amazonq.context.files.description'),
                        icon: 'file' as MynahIconsType,
                    },
                    {
                        command: i18n('AWS.amazonq.context.code.title'),
                        children: [
                            {
                                groupName: i18n('AWS.amazonq.context.code.title'),
                                commands: [],
                            },
                        ],
                        description: i18n('AWS.amazonq.context.code.description'),
                        icon: 'code-block' as MynahIconsType,
                    },
                    {
                        command: i18n('AWS.amazonq.context.prompts.title'),
                        children: [
                            {
                                groupName: i18n('AWS.amazonq.context.prompts.title'),
                                commands: [],
                            },
                        ],
                        description: i18n('AWS.amazonq.context.prompts.description'),
                        icon: 'magic' as MynahIconsType,
                    },
                ],
            },
        ]

        const feature = FeatureConfigProvider.getFeature(Features.highlightCommand)
        const commandName = feature?.value.stringValue
        if (commandName) {
            const commandDescription = feature.variation
            contextCommand.push({
                groupName: 'Additional Commands',
                commands: [{ command: commandName, description: commandDescription }],
            })
        }
        const symbolsCmd: QuickActionCommand = contextCommand[0].commands?.[3]
        const promptsCmd: QuickActionCommand = contextCommand[0].commands?.[4]

        // Check for user prompts
        try {
            const userPromptsDirectory = getUserPromptsDirectory()
            const directoryExists = await fs.exists(userPromptsDirectory)
            if (directoryExists) {
                const systemPromptFiles = await fs.readdir(userPromptsDirectory)
                promptsCmd.children?.[0].commands.push(
                    ...systemPromptFiles
                        .filter(([name]) => name.endsWith(promptFileExtension))
                        .map(([name]) => ({
                            command: path.basename(name, promptFileExtension),
                            icon: 'magic' as MynahIconsType,
                            id: 'prompt',
                            label: 'file' as ContextCommandItemType,
                            route: [userPromptsDirectory, name],
                        }))
                )
            }
        } catch (e) {
            getLogger().verbose(`Could not read prompts from ~/.aws/prompts: ${e}`)
        }

        // Add create prompt button to the bottom of the prompts list
        promptsCmd.children?.[0].commands.push({
            command: i18n('AWS.amazonq.savedPrompts.action'),
            id: createSavedPromptCommandId,
            icon: 'list-add' as MynahIconsType,
        })

        const lspClientReady = await LspClient.instance.waitUntilReady()
        if (lspClientReady) {
            const contextCommandItems = await LspClient.instance.getContextCommandItems()
            const folderCmd: QuickActionCommand = contextCommand[0].commands?.[1]
            const filesCmd: QuickActionCommand = contextCommand[0].commands?.[2]

            for (const contextCommandItem of contextCommandItems) {
                const wsFolderName = path.basename(contextCommandItem.workspaceFolder)
                if (contextCommandItem.type === 'file') {
                    filesCmd.children?.[0].commands.push({
                        command: path.basename(contextCommandItem.relativePath),
                        description: path.join(wsFolderName, contextCommandItem.relativePath),
                        route: [contextCommandItem.workspaceFolder, contextCommandItem.relativePath],
                        label: 'file' as ContextCommandItemType,
                        id: contextCommandItem.id,
                        icon: 'file' as MynahIconsType,
                    })
                } else if (contextCommandItem.type === 'folder') {
                    folderCmd.children?.[0].commands.push({
                        command: path.basename(contextCommandItem.relativePath),
                        description: path.join(wsFolderName, contextCommandItem.relativePath),
                        route: [contextCommandItem.workspaceFolder, contextCommandItem.relativePath],
                        label: 'folder' as ContextCommandItemType,
                        id: contextCommandItem.id,
                        icon: 'folder' as MynahIconsType,
                    })
                }
                // TODO: Remove the limit of 25k once the performance issue of mynahUI in webview is fixed.
                else if (
                    contextCommandItem.symbol &&
                    symbolsCmd.children &&
                    symbolsCmd.children[0].commands.length < 25_000
                ) {
                    symbolsCmd.children?.[0].commands.push({
                        command: contextCommandItem.symbol.name,
                        description: `${contextCommandItem.symbol.kind}, ${path.join(wsFolderName, contextCommandItem.relativePath)}, L${contextCommandItem.symbol.range.start.line}-${contextCommandItem.symbol.range.end.line}`,
                        route: [contextCommandItem.workspaceFolder, contextCommandItem.relativePath],
                        label: 'code' as ContextCommandItemType,
                        id: contextCommandItem.id,
                        icon: 'code-block' as MynahIconsType,
                    })
                }
            }
        }

        this.messenger.sendContextCommandData(contextCommand)
        void LspController.instance.updateContextCommandSymbolsOnce()
    }

    private handlePromptCreate(tabID: string) {
        this.messenger.showCustomForm(
            tabID,
            [
                {
                    id: 'prompt-name',
                    type: 'textinput',
                    mandatory: true,
                    autoFocus: true,
                    title: i18n('AWS.amazonq.savedPrompts.title'),
                    placeholder: i18n('AWS.amazonq.savedPrompts.placeholder'),
                    description: i18n('AWS.amazonq.savedPrompts.description'),
                },
            ],
            [
                { id: 'cancel-create-prompt', text: i18n('AWS.generic.cancel'), status: 'clear' },
                { id: 'submit-create-prompt', text: i18n('AWS.amazonq.savedPrompts.create'), status: 'main' },
            ],
            `Create a saved prompt`
        )
    }

    private processQuickCommandGroupActionClicked(message: QuickCommandGroupActionClick) {
        if (message.actionId === createSavedPromptCommandId) {
            this.handlePromptCreate(message.tabID)
        }
    }
    private async handleCreatePrompt(message: CustomFormActionMessage) {
        const userPromptsDirectory = getUserPromptsDirectory()
        const title = message.action.formItemValues?.['prompt-name'] ?? 'default'
        const newFilePath = path.join(userPromptsDirectory, `${title}${promptFileExtension}`)

        await fs.writeFile(newFilePath, new Uint8Array(Buffer.from('')))
        const newFileDoc = await vscode.workspace.openTextDocument(newFilePath)
        await vscode.window.showTextDocument(newFileDoc)

        telemetry.ui_click.emit({ elementId: 'amazonq_createSavedPrompt' })
    }

    private async processUnavailableToolUseMessage(message: CustomFormActionMessage) {
        const tabID = message.tabID
        if (!tabID) {
            return
        }
        this.editorContextExtractor
            .extractContextForTrigger('ChatMessage')
            .then(async (context) => {
                const triggerID = randomUUID()
                this.triggerEventsStorage.addTriggerEvent({
                    id: triggerID,
                    tabID: message.tabID,
                    message: undefined,
                    type: 'chat_message',
                    context,
                })
                const session = this.sessionStorage.getSession(tabID)
                const toolUse = session.toolUse
                if (!toolUse || !toolUse.input) {
                    return
                }
                session.setToolUse(undefined)

                const toolResults: ToolResult[] = []

                toolResults.push({
                    content: [{ text: 'This tool is not an available tool in this mode' }],
                    toolUseId: toolUse.toolUseId,
                    status: ToolResultStatus.ERROR,
                })

                await this.generateResponse(
                    {
                        message: '',
                        trigger: ChatTriggerType.ChatMessage,
                        query: undefined,
                        codeSelection: context?.focusAreaContext?.selectionInsideExtendedCodeBlock,
                        fileText: context?.focusAreaContext?.extendedCodeBlock ?? '',
                        fileLanguage: context?.activeFileContext?.fileLanguage,
                        filePath: context?.activeFileContext?.filePath,
                        matchPolicy: context?.activeFileContext?.matchPolicy,
                        codeQuery: context?.focusAreaContext?.names,
                        userIntent: undefined,
                        customization: getSelectedCustomization(),
                        toolResults: toolResults,
                        origin: Origin.IDE,
                        chatHistory: this.chatHistoryStorage.getTabHistory(tabID).getHistory(),
                        context: session.context ?? [],
                        relevantTextDocuments: [],
                        additionalContents: [],
                        documentReferences: [],
                        useRelevantDocuments: false,
                        contextLengths: {
                            ...defaultContextLengths,
                        },
                    },
                    triggerID
                )
            })
            .catch((e) => {
                this.processException(e, tabID)
            })
    }

    private async processToolUseMessage(message: CustomFormActionMessage) {
        const tabID = message.tabID
        if (!tabID) {
            return
        }
        this.editorContextExtractor
            .extractContextForTrigger('ChatMessage')
            .then(async (context) => {
                const triggerID = randomUUID()
                this.triggerEventsStorage.addTriggerEvent({
                    id: triggerID,
                    tabID: message.tabID,
                    message: undefined,
                    type: 'chat_message',
                    context,
                })
                const session = this.sessionStorage.getSession(tabID)
                const toolUse = session.toolUse
                if (!toolUse || !toolUse.input) {
                    // Turn off AgentLoop flag if there's no tool use
                    this.sessionStorage.setAgentLoopInProgress(tabID, false)
                    return
                }
                session.setToolUse(undefined)

                const toolResults: ToolResult[] = []

                const result = ToolUtils.tryFromToolUse(toolUse)
                if ('type' in result) {
                    const tool: Tool = result

                    try {
                        await ToolUtils.validate(tool)

                        const chatStream = new ChatStream(
                            this.messenger,
                            tabID,
                            triggerID,
                            // Pass in a different toolUseId so that the output does not overwrite
                            // any previous messages
                            { ...toolUse, toolUseId: `${toolUse.toolUseId}-output` },
                            { requiresAcceptance: false },
                            undefined
                        )
                        const output = await ToolUtils.invoke(tool, chatStream)
                        if (output.output.content.length > maxToolOutputCharacterLength) {
                            throw Error(
                                `Tool output exceeds maximum character limit of ${maxToolOutputCharacterLength}`
                            )
                        }

                        toolResults.push({
                            content: [
                                output.output.kind === OutputKind.Text
                                    ? { text: output.output.content }
                                    : { json: output.output.content },
                            ],
                            toolUseId: toolUse.toolUseId,
                            status: ToolResultStatus.SUCCESS,
                        })
                    } catch (e: any) {
                        toolResults.push({
                            content: [{ text: e.message }],
                            toolUseId: toolUse.toolUseId,
                            status: ToolResultStatus.ERROR,
                        })
                    }
                } else {
                    const toolResult: ToolResult = result
                    toolResults.push(toolResult)
                }

                if (toolUse.name === ToolType.FsWrite) {
                    await vscode.commands.executeCommand(
                        'vscode.open',
                        vscode.Uri.file((toolUse.input as unknown as FsWriteParams).path)
                    )
                }

                await this.generateResponse(
                    {
                        message: '',
                        trigger: ChatTriggerType.ChatMessage,
                        query: undefined,
                        codeSelection: context?.focusAreaContext?.selectionInsideExtendedCodeBlock,
                        fileText: context?.focusAreaContext?.extendedCodeBlock ?? '',
                        fileLanguage: context?.activeFileContext?.fileLanguage,
                        filePath: context?.activeFileContext?.filePath,
                        matchPolicy: context?.activeFileContext?.matchPolicy,
                        codeQuery: context?.focusAreaContext?.names,
                        userIntent: undefined,
                        customization: getSelectedCustomization(),
                        toolResults: toolResults,
                        origin: Origin.IDE,
                        context: session.context ?? [],
                        relevantTextDocuments: [],
                        additionalContents: [],
                        documentReferences: [],
                        useRelevantDocuments: false,
                        contextLengths: {
                            ...defaultContextLengths,
                        },
                    },
                    triggerID
                )
            })
            .catch((e) => {
                this.processException(e, tabID)
            })
    }

    private async closeDiffView() {
        // Close the diff view if User reject the generated code changes.
        if (vscode.window.tabGroups.activeTabGroup.activeTab?.label.includes(amazonQTabSuffix)) {
            await vscode.commands.executeCommand('workbench.action.closeActiveEditor')
        }
    }

    private async processCustomFormAction(message: CustomFormActionMessage) {
        switch (message.action.id) {
            case 'submit-create-prompt':
                await this.handleCreatePrompt(message)
                break
            case 'accept-code-diff':
            case 'confirm-tool-use':
            case 'generic-tool-execution':
                await this.closeDiffView()
                await this.processToolUseMessage(message)
                break
            case 'reject-code-diff':
                await this.closeDiffView()
                break
            case 'tool-unavailable':
                await this.processUnavailableToolUseMessage(message)
                break
            default:
                getLogger().warn(`Unhandled action: ${message.action.id}`)
        }
    }

    private async processContextSelected(message: ContextSelectedMessage) {
        if (message.tabID && message.contextItem.id === createSavedPromptCommandId) {
            this.handlePromptCreate(message.tabID)
        }
    }

    private async processPromptInputOptionChange(message: PromptInputOptionChange) {
        const session = this.sessionStorage.getSession(message.tabID)
        const promptTypeValue = message.optionsValues['prompt-type']
        // TODO: display message: You turned off pair programmer mode. Q will not include code diffs or run commands in the chat.
        if (promptTypeValue === 'pair-programming-on') {
            session.setPairProgrammingModeOn(true)
        } else {
            session.setPairProgrammingModeOn(false)
        }
    }

    private async processFileClickMessage(message: FileClick) {
        const session = this.sessionStorage.getSession(message.tabID)
        // Check if user clicked on filePath in the contextList or in the fileListTree and perform the functionality accordingly.
        if (session.showDiffOnFileWrite) {
            try {
                // Create a temporary file path to show the diff view
                const pathToArchiveDir = path.join(tempDirPath, 'q-chat')
                const archivePathExists = await fs.existsDir(pathToArchiveDir)
                if (archivePathExists) {
                    await fs.delete(pathToArchiveDir, { recursive: true })
                }
                await fs.mkdir(pathToArchiveDir)
                const resultArtifactsDir = path.join(pathToArchiveDir, 'resultArtifacts')
                await fs.mkdir(resultArtifactsDir)
                const tempFilePath = path.join(
                    resultArtifactsDir,
                    `temp-${path.basename((session.toolUse?.input as unknown as FsWriteParams).path)}`
                )

                // If we have existing filePath copy file content from existing file to temporary file.
                const filePath = (session.toolUse?.input as any).path ?? message.filePath
                const fileExists = await fs.existsFile(filePath)
                if (fileExists) {
                    const fileContent = await fs.readFileText(filePath)
                    await fs.writeFile(tempFilePath, fileContent)
                }

                // Create a deep clone of the toolUse object and pass this toolUse to FsWrite tool execution to get the modified temporary file.
                const clonedToolUse = structuredClone(session.toolUse)
                if (!clonedToolUse) {
                    return
                }
                const input = clonedToolUse.input as unknown as FsWriteParams
                input.path = tempFilePath

                const fsWrite = new FsWrite(input)
                await fsWrite.invoke()

                // Check if fileExists=false, If yes, return instead of showing broken diff experience.
                if (!tempFilePath) {
                    void vscode.window.showInformationMessage(
                        'Generated code changes have been reviewed and processed.'
                    )
                    return
                }
                const leftUri = fileExists ? vscode.Uri.file(filePath) : vscode.Uri.from({ scheme: 'untitled' })
                const rightUri = vscode.Uri.file(tempFilePath ?? filePath)
                const fileName = path.basename(filePath)
                await vscode.commands.executeCommand(
                    'vscode.diff',
                    leftUri,
                    rightUri,
                    `${fileName} ${amazonQTabSuffix}`
                )
            } catch (error) {
                getLogger().error(`Unexpected error in diff view generation: ${error}`)
                void vscode.window.showErrorMessage(`Failed to open diff view.`)
            }
        } else {
            const lineRanges = session.contexts.get(message.filePath)

            if (!lineRanges) {
                return
            }

            // Check if clicked file is in a different workspace root
            const projectRoot =
                session.relativePathToWorkspaceRoot.get(message.filePath) || workspace.workspaceFolders?.[0]?.uri.fsPath
            if (!projectRoot) {
                return
            }
            let absoluteFilePath = path.join(projectRoot, message.filePath)

            // Handle clicking on a user prompt outside the workspace
            if (message.filePath.endsWith(promptFileExtension)) {
                try {
                    await vscode.workspace.fs.stat(vscode.Uri.file(absoluteFilePath))
                } catch {
                    absoluteFilePath = path.join(getUserPromptsDirectory(), message.filePath)
                }
            }

            try {
                // Open the file in VSCode
                const document = await workspace.openTextDocument(absoluteFilePath)
                const editor = await window.showTextDocument(document, ViewColumn.Active)

                // Create multiple selections based on line ranges
                const selections: Selection[] = lineRanges
                    .filter(({ first, second }) => first !== -1 && second !== -1)
                    .map(({ first, second }) => {
                        const startPosition = new Position(first - 1, 0) // Convert 1-based to 0-based
                        const endPosition = new Position(second - 1, document.lineAt(second - 1).range.end.character)
                        return new Selection(
                            startPosition.line,
                            startPosition.character,
                            endPosition.line,
                            endPosition.character
                        )
                    })

                // Apply multiple selections to the editor
                if (selections.length > 0) {
                    editor.selection = selections[0] // Set the first selection as active
                    editor.selections = selections // Apply multiple selections
                    editor.revealRange(selections[0], vscode.TextEditorRevealType.InCenter)
                }
            } catch (error) {}
        }
    }

    private processException(e: any, tabID: string) {
        let errorMessage = ''
        let requestID = undefined
        const defaultMessage = 'Failed to get response'
        if (typeof e === 'string') {
            errorMessage = e.toUpperCase()
        } else if (e instanceof SyntaxError) {
            // Workaround to handle case when LB returns web-page with error and our client doesn't return proper exception
            errorMessage = AwsClientResponseError.tryExtractReasonFromSyntaxError(e) ?? defaultMessage
        } else if (e instanceof CodeWhispererStreamingServiceException) {
            errorMessage = e.message
            requestID = e.$metadata.requestId
        } else if (e instanceof Error) {
            errorMessage = e.message
        }

        // Turn off AgentLoop flag in case of exception
        if (tabID) {
            this.sessionStorage.setAgentLoopInProgress(tabID, false)
        }

        this.messenger.sendErrorMessage(errorMessage, tabID, requestID)
        getLogger().error(`error: ${errorMessage} tabID: ${tabID} requestID: ${requestID}`)

        this.sessionStorage.deleteSession(tabID)
        this.chatHistoryStorage.getTabHistory(tabID).clearRecentHistory()
    }

    private async processContextMenuCommand(command: EditorContextCommand) {
        // Just open the chat panel in this case
        if (!this.editorContextExtractor.isCodeBlockSelected() && command.type === 'aws.amazonq.sendToPrompt') {
            return
        }

        this.editorContextExtractor
            .extractContextForTrigger('ContextMenu')
            .then(async (context) => {
                const triggerID = randomUUID()
                if (command.type === 'aws.amazonq.generateUnitTests') {
                    DefaultAmazonQAppInitContext.instance.getAppsToWebViewMessagePublisher().publish({
                        sender: 'testChat',
                        command: 'test',
                        type: 'chatMessage',
                    })
                    // For non-supported languages, we'll just open the standard chat.
                    return
                }

                if (context?.focusAreaContext?.codeBlock === undefined) {
                    throw 'Sorry, I cannot help with the selected language code snippet'
                }

                const prompt = this.promptGenerator.generateForContextMenuCommand(command)

                if (command.type === 'aws.amazonq.explainIssue') {
                    this.messenger.sendEditorContextCommandMessage(
                        command.type,
                        context.activeFileContext?.fileText
                            ?.split('\n')
                            .slice(command.issue.startLine, command.issue.endLine)
                            .join('') ?? '',
                        triggerID,
                        command.issue
                    )
                } else {
                    this.messenger.sendEditorContextCommandMessage(
                        command.type,
                        context?.focusAreaContext?.codeBlock ?? '',
                        triggerID
                    )
                }

                if (command.type === 'aws.amazonq.sendToPrompt') {
                    // No need for response if send the code to prompt
                    return
                }

                this.triggerEventsStorage.addTriggerEvent({
                    id: triggerID,
                    tabID: undefined,
                    message: prompt,
                    type: 'editor_context_command',
                    context,
                    command,
                })

                return this.generateResponse(
                    {
                        message: prompt,
                        trigger: ChatTriggerType.ChatMessage,
                        query: undefined,
                        codeSelection: context?.focusAreaContext?.selectionInsideExtendedCodeBlock,
                        fileText: context?.focusAreaContext?.extendedCodeBlock ?? '',
                        fileLanguage: context?.activeFileContext?.fileLanguage,
                        filePath: context?.activeFileContext?.filePath,
                        matchPolicy: context?.activeFileContext?.matchPolicy,
                        codeQuery: context?.focusAreaContext?.names,
                        userIntent: this.userIntentRecognizer.getFromContextMenuCommand(command),
                        customization: getSelectedCustomization(),
                        additionalContents: [],
                        relevantTextDocuments: [],
                        documentReferences: [],
                        useRelevantDocuments: false,
                        contextLengths: {
                            ...defaultContextLengths,
                        },
                        context: [],
                    },
                    triggerID
                )
            })
            .catch((e) => {
                this.processException(e, '')
            })
    }

    private async processPromptChatMessage(message: PromptMessage) {
        if (message.message === undefined) {
            this.messenger.sendErrorMessage('chatMessage should be set', message.tabID, undefined)
            return
        }
        try {
            switch (message.command) {
                case 'follow-up-was-clicked':
                    await this.processFollowUp(message)
                    this.telemetryHelper.recordInteractWithMessage(message)
                    break
                case 'onboarding-page-cwc-button-clicked':
                case 'chat-prompt':
                    await this.processPromptMessageAsNewThread(message)
                    break
                default:
                    await this.processCommandMessage(message)
            }
        } catch (e) {
            this.processException(e, message.tabID)
        }
    }

    private async processCommandMessage(message: PromptMessage) {
        if (message.command === undefined) {
            return
        }
        switch (message.command) {
            case 'clear':
                this.sessionStorage.deleteSession(message.tabID)
                this.chatHistoryStorage.getTabHistory(message.tabID).clear()
                this.triggerEventsStorage.removeTabEvents(message.tabID)
                recordTelemetryChatRunCommand('clear')
                return
            default:
                this.processQuickActionCommand(message)
        }
    }

    private async processFollowUp(message: PromptMessage) {
        try {
            const lastTriggerEvent = this.triggerEventsStorage.getLastTriggerEventByTabID(message.tabID)

            if (lastTriggerEvent === undefined) {
                throw "It's impossible to ask follow-ups on empty tabs"
            }

            const triggerID = randomUUID()
            this.triggerEventsStorage.addTriggerEvent({
                id: triggerID,
                tabID: message.tabID,
                message: message.message,
                type: 'follow_up',
                context: lastTriggerEvent.context,
            })

            return this.generateResponse(
                {
                    message: message.message ?? '',
                    trigger: ChatTriggerType.ChatMessage,
                    query: message.message,
                    codeSelection: lastTriggerEvent.context?.focusAreaContext?.selectionInsideExtendedCodeBlock,
                    fileText: lastTriggerEvent.context?.focusAreaContext?.extendedCodeBlock ?? '',
                    fileLanguage: lastTriggerEvent.context?.activeFileContext?.fileLanguage,
                    filePath: lastTriggerEvent.context?.activeFileContext?.filePath,
                    matchPolicy: lastTriggerEvent.context?.activeFileContext?.matchPolicy,
                    codeQuery: lastTriggerEvent.context?.focusAreaContext?.names,
                    userIntent: message.userIntent,
                    customization: getSelectedCustomization(),
                    contextLengths: {
                        ...defaultContextLengths,
                    },
                    relevantTextDocuments: [],
                    additionalContents: [],
                    documentReferences: [],
                    useRelevantDocuments: false,
                    context: [],
                },
                triggerID
            )
        } catch (e) {
            this.processException(e, message.tabID)
        }
    }

    private async processPromptMessageAsNewThread(message: PromptMessage) {
        const session = this.sessionStorage.getSession(message.tabID)
        session.clearListOfReadFiles()
        session.setShowDiffOnFileWrite(false)
        this.editorContextExtractor
            .extractContextForTrigger('ChatMessage')
            .then(async (context) => {
                const triggerID = randomUUID()
                this.triggerEventsStorage.addTriggerEvent({
                    id: triggerID,
                    tabID: message.tabID,
                    message: message.message,
                    type: 'chat_message',
                    context,
                })

                // Save the context for the agentic loop
                session.setContext(message.context)

                await this.generateResponse(
                    {
                        message: message.message ?? '',
                        trigger: ChatTriggerType.ChatMessage,
                        query: message.message,
                        codeSelection: context?.focusAreaContext?.selectionInsideExtendedCodeBlock,
                        fileText: context?.focusAreaContext?.extendedCodeBlock ?? '',
                        fileLanguage: context?.activeFileContext?.fileLanguage,
                        filePath: context?.activeFileContext?.filePath,
                        matchPolicy: context?.activeFileContext?.matchPolicy,
                        codeQuery: context?.focusAreaContext?.names,
                        userIntent: undefined,
                        customization: getSelectedCustomization(),
                        origin: Origin.IDE,
                        context: message.context ?? [],
                        relevantTextDocuments: [],
                        additionalContents: [],
                        documentReferences: [],
                        useRelevantDocuments: false,
                        contextLengths: {
                            ...defaultContextLengths,
                        },
                    },
                    triggerID
                )
            })
            .catch((e) => {
                this.processException(e, message.tabID)
            })
    }

    private async generateStaticTextResponse(responseType: StaticTextResponseType, triggerID: string) {
        // Loop while we waiting for tabID to be set
        const triggerEvent = this.triggerEventsStorage.getTriggerEvent(triggerID)
        if (triggerEvent === undefined) {
            return
        }

        if (triggerEvent.tabID === 'no-available-tabs') {
            return
        }

        if (triggerEvent.tabID === undefined) {
            setTimeout(() => {
                this.generateStaticTextResponse(responseType, triggerID).catch((e) => {
                    getLogger().error('generateStaticTextResponse failed: %s', (e as Error).message)
                })
            }, 20)
            return
        }

        const tabID = triggerEvent.tabID

        const credentialsState = await AuthUtil.instance.getChatAuthState()

        if (credentialsState.codewhispererChat !== 'connected' && credentialsState.codewhispererCore !== 'connected') {
            await this.messenger.sendAuthNeededExceptionMessage(credentialsState, tabID, triggerID)
            return
        }

        this.messenger.sendStaticTextResponse(responseType, triggerID, tabID)
    }

    /**
     * @returns A Uri array of prompt files in each workspace root's .amazonq/rules directory
     */
    private async collectWorkspaceRules(): Promise<string[]> {
        const rulesFiles: string[] = []

        if (!vscode.workspace.workspaceFolders) {
            return rulesFiles
        }

        for (const folder of vscode.workspace.workspaceFolders) {
            const rulesPath = path.join(folder.uri.fsPath, '.amazonq', 'rules')
            const folderExists = await fs.exists(rulesPath)

            if (folderExists) {
                const entries = await fs.readdir(rulesPath)

                for (const [name, type] of entries) {
                    if (type === vscode.FileType.File && name.endsWith(promptFileExtension)) {
                        rulesFiles.push(path.join(rulesPath, name))
                    }
                }
            }
        }

        return rulesFiles
    }

    private async resolveContextCommandPayload(triggerPayload: TriggerPayload, session: ChatSession) {
        const contextCommands: ContextCommandItem[] = []

        // Check for workspace rules to add to context
        const workspaceRules = await this.collectWorkspaceRules()
        if (workspaceRules.length > 0) {
            contextCommands.push(
                ...workspaceRules.map((rule) => {
                    const workspaceFolderPath =
                        vscode.workspace.getWorkspaceFolder(vscode.Uri.parse(rule))?.uri?.path || ''
                    return {
                        workspaceFolder: workspaceFolderPath,
                        type: 'file' as ContextCommandItemType,
                        relativePath: path.relative(workspaceFolderPath, rule),
                    }
                })
            )
        }
        triggerPayload.workspaceRulesCount = workspaceRules.length

        for (const context of triggerPayload.context) {
            if (typeof context !== 'string' && context.route && context.route.length === 2) {
                contextCommands.push({
                    workspaceFolder: context.route[0] || '',
                    type: (context.label || '') as ContextCommandItemType,
                    relativePath: context.route[1] || '',
                    id: context.id,
                })
            }
        }

        if (contextCommands.length === 0) {
            return []
        }
        const workspaceFolders = (vscode.workspace.workspaceFolders ?? []).map((folder) => folder.uri.fsPath)
        if (!workspaceFolders) {
            return []
        }
        workspaceFolders.sort()
        const workspaceFolder = workspaceFolders[0]
        for (const contextCommand of contextCommands) {
            session.relativePathToWorkspaceRoot.set(contextCommand.workspaceFolder, contextCommand.workspaceFolder)
        }
        let prompts: AdditionalContextPrompt[] = []
        try {
            prompts = await LspClient.instance.getContextCommandPrompt(contextCommands)
        } catch (e) {
            // todo: handle @workspace used before indexing is ready
            getLogger().verbose(`Could not get context command prompts: ${e}`)
        }

        triggerPayload.contextLengths.additionalContextLengths = this.telemetryHelper.getContextLengths(prompts)
        for (const prompt of prompts.slice(0, 20)) {
            // Add system prompt for user prompts and workspace rules
            const contextType = this.telemetryHelper.getContextType(prompt)
            const description =
                contextType === 'rule' || contextType === 'prompt'
                    ? `You must follow the instructions in ${prompt.relativePath}. Below are lines ${prompt.startLine}-${prompt.endLine} of this file:\n`
                    : prompt.description

            // Handle user prompts outside the workspace
            const relativePath = prompt.filePath.startsWith(getUserPromptsDirectory())
                ? path.basename(prompt.filePath)
                : path.relative(workspaceFolder, prompt.filePath)

            const entry = {
                name: prompt.name.substring(0, aditionalContentNameLimit),
                description: description.substring(0, aditionalContentNameLimit),
                innerContext: prompt.content.substring(0, additionalContentInnerContextLimit),
                type: contextType,
                relativePath: relativePath,
                startLine: prompt.startLine,
                endLine: prompt.endLine,
            }

            triggerPayload.additionalContents.push(entry)
        }
        getLogger().info(`Retrieved chunks of additional context count: ${triggerPayload.additionalContents.length} `)
    }

    private async generateResponse(
        triggerPayload: TriggerPayload & { projectContextQueryLatencyMs?: number },
        triggerID: string
    ) {
        const triggerEvent = this.triggerEventsStorage.getTriggerEvent(triggerID)
        if (triggerEvent === undefined) {
            return
        }

        if (triggerEvent.tabID === 'no-available-tabs') {
            return
        }

        if (triggerEvent.tabID === undefined) {
            setTimeout(() => {
                this.generateResponse(triggerPayload, triggerID).catch((e) => {
                    getLogger().error('generateResponse failed: %s', (e as Error).message)
                })
            }, 20)
            return
        }

        const tabID = triggerEvent.tabID
        if (this.sessionStorage.isAgentLoopInProgress(tabID)) {
            // If a response is already in progress, stop it first
            const stopResponseMessage: StopResponseMessage = {
                tabID: tabID,
            }
            await this.processStopResponseMessage(stopResponseMessage)
        }

        // Ensure AgentLoop flag is set to true during response generation
        this.sessionStorage.setAgentLoopInProgress(tabID, true)

        const credentialsState = await AuthUtil.instance.getChatAuthState()

        if (
            !(credentialsState.codewhispererChat === 'connected' && credentialsState.codewhispererCore === 'connected')
        ) {
            await this.messenger.sendAuthNeededExceptionMessage(credentialsState, tabID, triggerID)
            return
        }

        const session = this.sessionStorage.getSession(tabID)
        await this.resolveContextCommandPayload(triggerPayload, session)
        triggerPayload.useRelevantDocuments = triggerPayload.context.some(
            (context) => typeof context !== 'string' && context.command === '@workspace'
        )
        if (triggerPayload.useRelevantDocuments) {
            triggerPayload.message = triggerPayload.message.replace(/@workspace/, '')
            if (CodeWhispererSettings.instance.isLocalIndexEnabled()) {
                const start = performance.now()
                const relevantTextDocuments = await LspController.instance.query(triggerPayload.message)
                for (const relevantDocument of relevantTextDocuments) {
                    if (relevantDocument.text && relevantDocument.text.length > 0) {
                        triggerPayload.contextLengths.workspaceContextLength += relevantDocument.text.length
                        if (relevantDocument.text.length > workspaceChunkMaxSize) {
                            relevantDocument.text = relevantDocument.text.substring(0, workspaceChunkMaxSize)
                            getLogger().debug(`Truncating @workspace chunk: ${relevantDocument.relativeFilePath} `)
                        }
                        triggerPayload.relevantTextDocuments.push(relevantDocument)
                    }
                }

                for (const doc of triggerPayload.relevantTextDocuments) {
                    getLogger().info(
                        `amazonq: Using workspace files ${doc.relativeFilePath}, content(partial): ${doc.text?.substring(0, 200)}, start line: ${doc.startLine}, end line: ${doc.endLine}`
                    )
                }
                triggerPayload.projectContextQueryLatencyMs = performance.now() - start
            } else {
                this.messenger.sendOpenSettingsMessage(triggerID, tabID)
                return
            }
        }

        triggerPayload.contextLengths.userInputContextLength = triggerPayload.message.length
        triggerPayload.contextLengths.focusFileContextLength = triggerPayload.fileText.length
        triggerPayload.pairProgrammingModeOn = session.pairProgrammingModeOn

        const request = triggerPayloadToChatRequest(triggerPayload)

        const chatHistory = this.chatHistoryStorage.getTabHistory(tabID)
<<<<<<< HEAD
        const newUserMessage = {
            userInputMessage: {
                content: triggerPayload.message,
                userIntent: triggerPayload.userIntent,
                ...(triggerPayload.origin && { origin: triggerPayload.origin }),
                userInputMessageContext: {
                    tools: session.pairProgrammingModeOn ? tools : noWriteTools,
                    ...(triggerPayload.toolResults && { toolResults: triggerPayload.toolResults }),
                },
            },
=======
        const currentMessage = request.conversationState.currentMessage
        if (currentMessage) {
            chatHistory.fixHistory(currentMessage)
>>>>>>> a4627c7f
        }
        request.conversationState.history = chatHistory.getHistory()

        const conversationId = chatHistory.getConversationId() || randomUUID()
        chatHistory.setConversationId(conversationId)
        request.conversationState.conversationId = conversationId

        triggerPayload.documentReferences = this.mergeRelevantTextDocuments(triggerPayload.relevantTextDocuments)

        // Update context transparency after it's truncated dynamically to show users only the context sent.
        const relativePathsOfMergedRelevantDocuments = triggerPayload.documentReferences.map(
            (doc) => doc.relativeFilePath
        )
        const seen: string[] = []
        for (const additionalContent of triggerPayload.additionalContents) {
            const relativePath = additionalContent.relativePath
            if (!relativePathsOfMergedRelevantDocuments.includes(relativePath) && !seen.includes(relativePath)) {
                triggerPayload.documentReferences.push({
                    relativeFilePath: relativePath,
                    lineRanges:
                        additionalContent.name === 'symbol'
                            ? [{ first: additionalContent.startLine, second: additionalContent.endLine }]
                            : [{ first: -1, second: -1 }],
                })
                seen.push(relativePath)
            }
        }
        for (const doc of triggerPayload.documentReferences) {
            session.contexts.set(doc.relativeFilePath, doc.lineRanges)
        }

        getLogger().debug(
            `request from tab: ${tabID} conversationID: ${session.sessionIdentifier} request: ${inspect(request, {
                depth: 12,
            })}`
        )
        let response: MessengerResponseType | undefined = undefined
        session.createNewTokenSource()
        try {
            this.messenger.sendInitalStream(tabID, triggerID, triggerPayload.documentReferences)
            this.telemetryHelper.setConversationStreamStartTime(tabID)
            if (isSsoConnection(AuthUtil.instance.conn)) {
                const { $metadata, generateAssistantResponseResponse } = await session.chatSso(request)
                response = {
                    $metadata: $metadata,
                    message: generateAssistantResponseResponse,
                }
            } else {
                const { $metadata, sendMessageResponse } = await session.chatIam(request as SendMessageRequest)
                response = {
                    $metadata: $metadata,
                    message: sendMessageResponse,
                }
            }
            this.telemetryHelper.recordEnterFocusConversation(triggerEvent.tabID)
            this.telemetryHelper.recordStartConversation(triggerEvent, triggerPayload)
            if (currentMessage) {
                chatHistory.appendUserMessage(currentMessage)
            }

            getLogger().info(
                `response to tab: ${tabID} conversationID: ${session.sessionIdentifier} requestID: ${
                    response.$metadata.requestId
                } metadata: ${inspect(response.$metadata, { depth: 12 })}`
            )
            await this.messenger.sendAIResponse(response, session, tabID, triggerID, triggerPayload, chatHistory)

            // Turn off AgentLoop flag after sending the AI response
            this.sessionStorage.setAgentLoopInProgress(tabID, false)
        } catch (e: any) {
            this.telemetryHelper.recordMessageResponseError(triggerPayload, tabID, getHttpStatusCode(e) ?? 0)
            // Turn off AgentLoop flag in case of exception
            this.sessionStorage.setAgentLoopInProgress(tabID, false)
            // clears session, record telemetry before this call
            this.processException(e, tabID)
        }
    }

    private mergeRelevantTextDocuments(documents: RelevantTextDocumentAddition[]): DocumentReference[] {
        if (documents.length === 0) {
            return []
        }
        return Object.entries(
            documents.reduce<Record<string, { first: number; second: number }[]>>((acc, doc) => {
                if (!doc.relativeFilePath || doc.startLine === undefined || doc.endLine === undefined) {
                    return acc // Skip invalid documents
                }

                if (!acc[doc.relativeFilePath]) {
                    acc[doc.relativeFilePath] = []
                }
                acc[doc.relativeFilePath].push({ first: doc.startLine, second: doc.endLine })
                return acc
            }, {})
        ).map(([filePath, ranges]) => {
            // Sort by startLine
            const sortedRanges = ranges.sort((a, b) => a.first - b.first)

            const mergedRanges: { first: number; second: number }[] = []
            for (const { first, second } of sortedRanges) {
                if (mergedRanges.length === 0 || mergedRanges[mergedRanges.length - 1].second < first - 1) {
                    // If no overlap, add new range
                    mergedRanges.push({ first, second })
                } else {
                    // Merge overlapping or consecutive ranges
                    mergedRanges[mergedRanges.length - 1].second = Math.max(
                        mergedRanges[mergedRanges.length - 1].second,
                        second
                    )
                }
            }

            return { relativeFilePath: filePath, lineRanges: mergedRanges }
        })
    }
}<|MERGE_RESOLUTION|>--- conflicted
+++ resolved
@@ -1444,22 +1444,10 @@
         const request = triggerPayloadToChatRequest(triggerPayload)
 
         const chatHistory = this.chatHistoryStorage.getTabHistory(tabID)
-<<<<<<< HEAD
-        const newUserMessage = {
-            userInputMessage: {
-                content: triggerPayload.message,
-                userIntent: triggerPayload.userIntent,
-                ...(triggerPayload.origin && { origin: triggerPayload.origin }),
-                userInputMessageContext: {
-                    tools: session.pairProgrammingModeOn ? tools : noWriteTools,
-                    ...(triggerPayload.toolResults && { toolResults: triggerPayload.toolResults }),
-                },
-            },
-=======
         const currentMessage = request.conversationState.currentMessage
         if (currentMessage) {
             chatHistory.fixHistory(currentMessage)
->>>>>>> a4627c7f
+
         }
         request.conversationState.history = chatHistory.getHistory()
 
