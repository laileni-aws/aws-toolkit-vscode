/*!
 * Copyright Amazon.com, Inc. or its affiliates. All Rights Reserved.
 * SPDX-License-Identifier: Apache-2.0
 */
import * as path from 'path'
import * as vscode from 'vscode'
import { Event as VSCodeEvent, Uri, workspace, window, ViewColumn, Position, Selection } from 'vscode'
import { EditorContextExtractor } from '../../editor/context/extractor'
import { ChatSessionStorage } from '../../storages/chatSession'
import { Messenger, MessengerResponseType, StaticTextResponseType } from './messenger/messenger'
import {
    PromptMessage,
    ChatTriggerType,
    TriggerPayload,
    TabClosedMessage,
    InsertCodeAtCursorPosition,
    TriggerTabIDReceived,
    StopResponseMessage,
    CopyCodeToClipboard,
    ChatItemVotedMessage,
    ChatItemFeedbackMessage,
    TabCreatedMessage,
    TabChangedMessage,
    UIFocusMessage,
    SourceLinkClickMessage,
    ResponseBodyLinkClickMessage,
    ChatPromptCommandType,
    FooterInfoLinkClick,
    ViewDiff,
    AcceptDiff,
    QuickCommandGroupActionClick,
    DocumentReference,
    FileClick,
    RelevantTextDocumentAddition,
    TabBarButtonClick,
    SaveChatMessage,
} from './model'
import {
    AppToWebViewMessageDispatcher,
    ContextSelectedMessage,
    CustomFormActionMessage,
    DetailedListActionClickMessage,
    DetailedListFilterChangeMessage,
    DetailedListItemSelectMessage,
} from '../../view/connector/connector'
import { MessagePublisher } from '../../../amazonq/messages/messagePublisher'
import { MessageListener } from '../../../amazonq/messages/messageListener'
import { EditorContentController } from '../../../amazonq/commons/controllers/contentController'
import { EditorContextCommand } from '../../commands/registerCommands'
import { PromptsGenerator } from './prompts/promptsGenerator'
import { TriggerEventsStorage } from '../../storages/triggerEvents'
import { SendMessageRequest } from '@amzn/amazon-q-developer-streaming-client'
import { CodeWhispererStreamingServiceException } from '@amzn/codewhisperer-streaming'
import { UserIntentRecognizer } from './userIntent/userIntentRecognizer'
import { CWCTelemetryHelper, recordTelemetryChatRunCommand } from './telemetryHelper'
import { CodeWhispererTracker } from '../../../codewhisperer/tracker/codewhispererTracker'
import { getLogger } from '../../../shared/logger/logger'
import { triggerPayloadToChatRequest } from './chatRequest/converter'
import { AuthUtil } from '../../../codewhisperer/util/authUtil'
import { openUrl } from '../../../shared/utilities/vsCodeUtils'
import { randomUUID } from '../../../shared/crypto'
import { LspController } from '../../../amazonq/lsp/lspController'
import { CodeWhispererSettings } from '../../../codewhisperer/util/codewhispererSettings'
import { getSelectedCustomization } from '../../../codewhisperer/util/customizationUtil'
import { getHttpStatusCode, AwsClientResponseError } from '../../../shared/errors'
import { uiEventRecorder } from '../../../amazonq/util/eventRecorder'
import { telemetry } from '../../../shared/telemetry/telemetry'
import { isSsoConnection } from '../../../auth/connection'
import { inspect } from '../../../shared/utilities/collectionUtils'
import { DefaultAmazonQAppInitContext } from '../../../amazonq/apps/initContext'
import globals from '../../../shared/extensionGlobals'
import { MynahIconsType, MynahUIDataModel, QuickActionCommand } from '@aws/mynah-ui'
import { LspClient } from '../../../amazonq/lsp/lspClient'
import { AdditionalContextPrompt, ContextCommandItem, ContextCommandItemType } from '../../../amazonq/lsp/types'
import { workspaceCommand } from '../../../amazonq/webview/ui/tabs/constants'
import fs from '../../../shared/fs/fs'
import { FeatureConfigProvider, Features } from '../../../shared/featureConfig'
import { i18n } from '../../../shared/i18n-helper'
import {
    getUserPromptsDirectory,
    promptFileExtension,
    createSavedPromptCommandId,
    aditionalContentNameLimit,
    additionalContentInnerContextLimit,
    workspaceChunkMaxSize,
    defaultContextLengths,
} from '../../constants'
import { ChatSession } from '../../clients/chat/v0/chat'
import { Database } from '../../../shared/db/chatDb/chatDb'
import { TabBarController } from './tabBarController'

export interface ChatControllerMessagePublishers {
    readonly processPromptChatMessage: MessagePublisher<PromptMessage>
    readonly processTabCreatedMessage: MessagePublisher<TabCreatedMessage>
    readonly processTabClosedMessage: MessagePublisher<TabClosedMessage>
    readonly processTabChangedMessage: MessagePublisher<TabChangedMessage>
    readonly processInsertCodeAtCursorPosition: MessagePublisher<InsertCodeAtCursorPosition>
    readonly processAcceptDiff: MessagePublisher<AcceptDiff>
    readonly processViewDiff: MessagePublisher<ViewDiff>
    readonly processCopyCodeToClipboard: MessagePublisher<CopyCodeToClipboard>
    readonly processContextMenuCommand: MessagePublisher<EditorContextCommand>
    readonly processTriggerTabIDReceived: MessagePublisher<TriggerTabIDReceived>
    readonly processStopResponseMessage: MessagePublisher<StopResponseMessage>
    readonly processChatItemVotedMessage: MessagePublisher<ChatItemVotedMessage>
    readonly processChatItemFeedbackMessage: MessagePublisher<ChatItemFeedbackMessage>
    readonly processUIFocusMessage: MessagePublisher<UIFocusMessage>
    readonly processSourceLinkClick: MessagePublisher<SourceLinkClickMessage>
    readonly processResponseBodyLinkClick: MessagePublisher<ResponseBodyLinkClickMessage>
    readonly processFooterInfoLinkClick: MessagePublisher<FooterInfoLinkClick>
    readonly processContextCommandUpdateMessage: MessagePublisher<void>
    readonly processQuickCommandGroupActionClicked: MessagePublisher<QuickCommandGroupActionClick>
    readonly processCustomFormAction: MessagePublisher<CustomFormActionMessage>
    readonly processContextSelected: MessagePublisher<ContextSelectedMessage>
    readonly processFileClick: MessagePublisher<FileClick>
    readonly processTabBarButtonClick: MessagePublisher<TabBarButtonClick>
    readonly processSaveChat: MessagePublisher<SaveChatMessage>
    readonly processDetailedListFilterChangeMessage: MessagePublisher<DetailedListFilterChangeMessage>
    readonly processDetailedListItemSelectMessage: MessagePublisher<DetailedListItemSelectMessage>
    readonly processDetailedListActionClickMessage: MessagePublisher<DetailedListActionClickMessage>
}

export interface ChatControllerMessageListeners {
    readonly processPromptChatMessage: MessageListener<PromptMessage>
    readonly processTabCreatedMessage: MessageListener<TabCreatedMessage>
    readonly processTabClosedMessage: MessageListener<TabClosedMessage>
    readonly processTabChangedMessage: MessageListener<TabChangedMessage>
    readonly processInsertCodeAtCursorPosition: MessageListener<InsertCodeAtCursorPosition>
    readonly processAcceptDiff: MessageListener<AcceptDiff>
    readonly processViewDiff: MessageListener<ViewDiff>
    readonly processCopyCodeToClipboard: MessageListener<CopyCodeToClipboard>
    readonly processContextMenuCommand: MessageListener<EditorContextCommand>
    readonly processTriggerTabIDReceived: MessageListener<TriggerTabIDReceived>
    readonly processStopResponseMessage: MessageListener<StopResponseMessage>
    readonly processChatItemVotedMessage: MessageListener<ChatItemVotedMessage>
    readonly processChatItemFeedbackMessage: MessageListener<ChatItemFeedbackMessage>
    readonly processUIFocusMessage: MessageListener<UIFocusMessage>
    readonly processSourceLinkClick: MessageListener<SourceLinkClickMessage>
    readonly processResponseBodyLinkClick: MessageListener<ResponseBodyLinkClickMessage>
    readonly processFooterInfoLinkClick: MessageListener<FooterInfoLinkClick>
    readonly processContextCommandUpdateMessage: MessageListener<void>
    readonly processQuickCommandGroupActionClicked: MessageListener<QuickCommandGroupActionClick>
    readonly processCustomFormAction: MessageListener<CustomFormActionMessage>
    readonly processContextSelected: MessageListener<ContextSelectedMessage>
    readonly processFileClick: MessageListener<FileClick>
    readonly processTabBarButtonClick: MessageListener<TabBarButtonClick>
    readonly processSaveChat: MessageListener<SaveChatMessage>
    readonly processDetailedListFilterChangeMessage: MessageListener<DetailedListFilterChangeMessage>
    readonly processDetailedListItemSelectMessage: MessageListener<DetailedListItemSelectMessage>
    readonly processDetailedListActionClickMessage: MessageListener<DetailedListActionClickMessage>
}

export class ChatController {
    private readonly sessionStorage: ChatSessionStorage
    private readonly triggerEventsStorage: TriggerEventsStorage
    private readonly messenger: Messenger
    private readonly editorContextExtractor: EditorContextExtractor
    private readonly editorContentController: EditorContentController
    private readonly tabBarController: TabBarController
    private readonly promptGenerator: PromptsGenerator
    private readonly userIntentRecognizer: UserIntentRecognizer
    private readonly telemetryHelper: CWCTelemetryHelper
    private userPromptsWatcher: vscode.FileSystemWatcher | undefined
<<<<<<< HEAD
    private chatHistoryDb = Database.getInstance()
=======
    private cancelTokenSource: vscode.CancellationTokenSource = new vscode.CancellationTokenSource()
>>>>>>> bab1a708

    public constructor(
        private readonly chatControllerMessageListeners: ChatControllerMessageListeners,
        appsToWebViewMessagePublisher: MessagePublisher<any>,
        onDidChangeAmazonQVisibility: VSCodeEvent<boolean>
    ) {
        this.sessionStorage = new ChatSessionStorage()
        this.triggerEventsStorage = new TriggerEventsStorage()
        this.telemetryHelper = CWCTelemetryHelper.init(this.sessionStorage, this.triggerEventsStorage)
        this.messenger = new Messenger(
            new AppToWebViewMessageDispatcher(appsToWebViewMessagePublisher),
            this.telemetryHelper
        )
        this.editorContextExtractor = new EditorContextExtractor()
        this.editorContentController = new EditorContentController()
        this.promptGenerator = new PromptsGenerator()
        this.userIntentRecognizer = new UserIntentRecognizer()
        this.tabBarController = new TabBarController(this.messenger)

        onDidChangeAmazonQVisibility((visible) => {
            if (visible) {
                this.telemetryHelper.recordOpenChat()
            } else {
                this.telemetryHelper.recordCloseChat()
            }
        })

        AuthUtil.instance.regionProfileManager.onDidChangeRegionProfile(() => {
            this.cancelTokenSource.cancel()
        })

        this.chatControllerMessageListeners.processPromptChatMessage.onMessage((data) => {
            const uiEvents = uiEventRecorder.get(data.tabID)
            if (uiEvents) {
                uiEventRecorder.set(data.tabID, {
                    events: {
                        featureReceivedMessage: globals.clock.Date.now(),
                    },
                })
            }
            /**
             * traceId is only instrumented for chat-prompt but not for things
             * like follow-up-was-clicked. In those cases we fallback to a different
             * uuid
             **/
            return telemetry.withTraceId(() => {
                return this.processPromptChatMessage(data)
            }, uiEvents?.traceId ?? randomUUID())
        })

        this.chatControllerMessageListeners.processTabCreatedMessage.onMessage((data) => {
            return this.processTabCreateMessage(data)
        })

        this.chatControllerMessageListeners.processTabClosedMessage.onMessage((data) => {
            return this.processTabCloseMessage(data)
        })

        this.chatControllerMessageListeners.processTabChangedMessage.onMessage((data) => {
            return this.processTabChangedMessage(data)
        })

        this.chatControllerMessageListeners.processInsertCodeAtCursorPosition.onMessage((data) => {
            return this.processInsertCodeAtCursorPosition(data)
        })

        this.chatControllerMessageListeners.processAcceptDiff.onMessage((data) => {
            return this.processAcceptDiff(data)
        })

        this.chatControllerMessageListeners.processViewDiff.onMessage((data) => {
            return this.processViewDiff(data)
        })

        this.chatControllerMessageListeners.processCopyCodeToClipboard.onMessage((data) => {
            return this.processCopyCodeToClipboard(data)
        })

        this.chatControllerMessageListeners.processContextMenuCommand.onMessage((data) => {
            return this.processContextMenuCommand(data)
        })

        this.chatControllerMessageListeners.processTriggerTabIDReceived.onMessage((data) => {
            return this.processTriggerTabIDReceived(data)
        })

        this.chatControllerMessageListeners.processStopResponseMessage.onMessage((data) => {
            return this.processStopResponseMessage(data)
        })

        this.chatControllerMessageListeners.processChatItemVotedMessage.onMessage((data) => {
            return this.processChatItemVotedMessage(data)
        })

        this.chatControllerMessageListeners.processChatItemFeedbackMessage.onMessage((data) => {
            return this.processChatItemFeedbackMessage(data)
        })

        this.chatControllerMessageListeners.processUIFocusMessage.onMessage((data) => {
            return this.processUIFocusMessage(data)
        })

        this.chatControllerMessageListeners.processSourceLinkClick.onMessage((data) => {
            return this.processSourceLinkClick(data)
        })
        this.chatControllerMessageListeners.processResponseBodyLinkClick.onMessage((data) => {
            return this.processResponseBodyLinkClick(data)
        })
        this.chatControllerMessageListeners.processFooterInfoLinkClick.onMessage((data) => {
            return this.processFooterInfoLinkClick(data)
        })
        this.chatControllerMessageListeners.processContextCommandUpdateMessage.onMessage(() => {
            return this.processContextCommandUpdateMessage()
        })
        this.chatControllerMessageListeners.processQuickCommandGroupActionClicked.onMessage((data) => {
            return this.processQuickCommandGroupActionClicked(data)
        })
        this.chatControllerMessageListeners.processCustomFormAction.onMessage((data) => {
            return this.processCustomFormAction(data)
        })
        this.chatControllerMessageListeners.processContextSelected.onMessage((data) => {
            return this.processContextSelected(data)
        })
        this.chatControllerMessageListeners.processFileClick.onMessage((data) => {
            return this.processFileClickMessage(data)
        })
<<<<<<< HEAD
        this.chatControllerMessageListeners.processTabBarButtonClick.onMessage((data) => {
            return this.tabBarController.processTabBarButtonClick(data)
        })
        this.chatControllerMessageListeners.processSaveChat.onMessage((data) => {
            return this.tabBarController.processSaveChat(data)
        })
        this.chatControllerMessageListeners.processDetailedListActionClickMessage.onMessage((data) => {
            return this.tabBarController.processActionClickMessage(data)
        })
        this.chatControllerMessageListeners.processDetailedListFilterChangeMessage.onMessage((data) => {
            return this.tabBarController.processFilterChangeMessage(data)
        })
        this.chatControllerMessageListeners.processDetailedListItemSelectMessage.onMessage((data) => {
            return this.tabBarController.processItemSelectMessage(data)
=======
        AuthUtil.instance.regionProfileManager.onDidChangeRegionProfile(() => {
            this.sessionStorage.deleteAllSessions()
>>>>>>> bab1a708
        })
    }

    private registerUserPromptsWatcher() {
        if (this.userPromptsWatcher) {
            return
        }
        this.userPromptsWatcher = vscode.workspace.createFileSystemWatcher(
            new vscode.RelativePattern(vscode.Uri.file(getUserPromptsDirectory()), `*${promptFileExtension}`),
            false,
            true,
            false
        )
        this.userPromptsWatcher.onDidCreate(() => this.processContextCommandUpdateMessage())
        this.userPromptsWatcher.onDidDelete(() => this.processContextCommandUpdateMessage())
        globals.context.subscriptions.push(this.userPromptsWatcher)
    }

    private processFooterInfoLinkClick(click: FooterInfoLinkClick) {
        this.openLinkInExternalBrowser(click)
    }

    private openLinkInExternalBrowser(
        click: ResponseBodyLinkClickMessage | SourceLinkClickMessage | FooterInfoLinkClick
    ) {
        this.telemetryHelper.recordInteractWithMessage(click)
        void openUrl(Uri.parse(click.link))
    }

    private processResponseBodyLinkClick(click: ResponseBodyLinkClickMessage) {
        this.openLinkInExternalBrowser(click)
    }

    private processSourceLinkClick(click: SourceLinkClickMessage) {
        this.openLinkInExternalBrowser(click)
    }

    private processQuickActionCommand(message: PromptMessage) {
        this.editorContextExtractor
            .extractContextForTrigger('QuickAction')
            .then((context) => {
                const triggerID = randomUUID()

                const quickActionCommand = message.command as ChatPromptCommandType

                this.messenger.sendQuickActionMessage(quickActionCommand, triggerID)

                this.triggerEventsStorage.addTriggerEvent({
                    id: triggerID,
                    tabID: message.tabID,
                    message: undefined,
                    type: 'quick_action',
                    quickAction: quickActionCommand,
                    context,
                })

                if (quickActionCommand === 'help') {
                    void this.generateStaticTextResponse('quick-action-help', triggerID)
                    recordTelemetryChatRunCommand('help')
                    return
                }
            })
            .catch((e) => {
                this.processException(e, '')
            })
    }

    private async processChatItemFeedbackMessage(message: ChatItemFeedbackMessage) {
        await this.telemetryHelper.recordFeedback(message)
    }

    private async processChatItemVotedMessage(message: ChatItemVotedMessage) {
        this.telemetryHelper.recordInteractWithMessage(message)
    }

    private async processStopResponseMessage(message: StopResponseMessage) {
        const session = this.sessionStorage.getSession(message.tabID)
        session.tokenSource.cancel()
    }

    private async processTriggerTabIDReceived(message: TriggerTabIDReceived) {
        this.triggerEventsStorage.updateTriggerEventTabIDFromUnknown(message.triggerID, message.tabID)
    }

    private async processInsertCodeAtCursorPosition(message: InsertCodeAtCursorPosition) {
        this.editorContentController.insertTextAtCursorPosition(message.code, (editor, cursorStart) => {
            CodeWhispererTracker.getTracker().enqueue({
                conversationID: this.telemetryHelper.getConversationId(message.tabID) ?? '',
                messageID: message.messageId,
                userIntent: message.userIntent,
                time: new Date(),
                fileUrl: editor.document.uri,
                startPosition: cursorStart,
                endPosition: editor.selection.active,
                originalString: message.code,
            })
        })
        this.telemetryHelper.recordInteractWithMessage(message)
    }

    private async processAcceptDiff(message: AcceptDiff) {
        const context = this.triggerEventsStorage.getTriggerEvent((message.data as any)?.triggerID) || ''
        this.editorContentController
            .acceptDiff({ ...message, ...context })
            .then(() => {
                this.telemetryHelper.recordInteractWithMessage(message)
            })
            .catch((error) => {
                this.telemetryHelper.recordInteractWithMessage(message, { result: 'Failed' })
            })
    }

    private async processViewDiff(message: ViewDiff) {
        const context = this.triggerEventsStorage.getTriggerEvent((message.data as any)?.triggerID) || ''
        this.editorContentController
            .viewDiff({ ...message, ...context })
            .then(() => {
                this.telemetryHelper.recordInteractWithMessage(message)
            })
            .catch((error) => {
                this.telemetryHelper.recordInteractWithMessage(message, { result: 'Failed' })
            })
    }

    private async processCopyCodeToClipboard(message: CopyCodeToClipboard) {
        this.telemetryHelper.recordInteractWithMessage(message)
    }

    private async processTabCreateMessage(message: TabCreatedMessage) {
        // this.telemetryHelper.recordOpenChat(message.tabOpenInteractionType)
    }

    private async processTabCloseMessage(message: TabClosedMessage) {
        this.sessionStorage.deleteSession(message.tabID)
        this.triggerEventsStorage.removeTabEvents(message.tabID)
        // this.telemetryHelper.recordCloseChat(message.tabID)
        this.chatHistoryDb.updateTabOpenState(message.tabID, false)
    }

    private async processTabChangedMessage(message: TabChangedMessage) {
        if (message.prevTabID) {
            this.telemetryHelper.recordExitFocusConversation(message.prevTabID)
        }
        this.telemetryHelper.recordEnterFocusConversation(message.tabID)
    }

    private async processUIFocusMessage(message: UIFocusMessage) {
        switch (message.type) {
            case 'focus':
                this.telemetryHelper.recordEnterFocusChat()
                break
            case 'blur':
                this.telemetryHelper.recordExitFocusChat()
                break
        }
    }

    private async processContextCommandUpdateMessage() {
        // when UI is ready, refresh the context commands
        this.tabBarController.loadChats()
        this.registerUserPromptsWatcher()
        const contextCommand: MynahUIDataModel['contextCommands'] = [
            {
                commands: [
                    ...workspaceCommand.commands,
                    {
                        command: i18n('AWS.amazonq.context.folders.title'),
                        children: [
                            {
                                groupName: i18n('AWS.amazonq.context.folders.title'),
                                commands: [],
                            },
                        ],
                        description: i18n('AWS.amazonq.context.folders.description'),
                        icon: 'folder' as MynahIconsType,
                    },
                    {
                        command: i18n('AWS.amazonq.context.files.title'),
                        children: [
                            {
                                groupName: i18n('AWS.amazonq.context.files.title'),
                                commands: [],
                            },
                        ],
                        description: i18n('AWS.amazonq.context.files.description'),
                        icon: 'file' as MynahIconsType,
                    },
                    {
                        command: i18n('AWS.amazonq.context.code.title'),
                        children: [
                            {
                                groupName: i18n('AWS.amazonq.context.code.title'),
                                commands: [],
                            },
                        ],
                        description: i18n('AWS.amazonq.context.code.description'),
                        icon: 'code-block' as MynahIconsType,
                    },
                    {
                        command: i18n('AWS.amazonq.context.prompts.title'),
                        children: [
                            {
                                groupName: i18n('AWS.amazonq.context.prompts.title'),
                                commands: [],
                            },
                        ],
                        description: i18n('AWS.amazonq.context.prompts.description'),
                        icon: 'magic' as MynahIconsType,
                    },
                ],
            },
        ]

        const feature = FeatureConfigProvider.getFeature(Features.highlightCommand)
        const commandName = feature?.value.stringValue
        if (commandName) {
            const commandDescription = feature.variation
            contextCommand.push({
                groupName: 'Additional Commands',
                commands: [{ command: commandName, description: commandDescription }],
            })
        }
        const symbolsCmd: QuickActionCommand = contextCommand[0].commands?.[3]
        const promptsCmd: QuickActionCommand = contextCommand[0].commands?.[4]

        // Check for user prompts
        try {
            const userPromptsDirectory = getUserPromptsDirectory()
            const directoryExists = await fs.exists(userPromptsDirectory)
            if (directoryExists) {
                const systemPromptFiles = await fs.readdir(userPromptsDirectory)
                promptsCmd.children?.[0].commands.push(
                    ...systemPromptFiles
                        .filter(([name]) => name.endsWith(promptFileExtension))
                        .map(([name]) => ({
                            command: path.basename(name, promptFileExtension),
                            icon: 'magic' as MynahIconsType,
                            id: 'prompt',
                            label: 'file' as ContextCommandItemType,
                            route: [userPromptsDirectory, name],
                        }))
                )
            }
        } catch (e) {
            getLogger().verbose(`Could not read prompts from ~/.aws/prompts: ${e}`)
        }

        // Add create prompt button to the bottom of the prompts list
        promptsCmd.children?.[0].commands.push({
            command: i18n('AWS.amazonq.savedPrompts.action'),
            id: createSavedPromptCommandId,
            icon: 'list-add' as MynahIconsType,
        })

        const lspClientReady = await LspClient.instance.waitUntilReady()
        if (lspClientReady) {
            const contextCommandItems = await LspClient.instance.getContextCommandItems()
            const folderCmd: QuickActionCommand = contextCommand[0].commands?.[1]
            const filesCmd: QuickActionCommand = contextCommand[0].commands?.[2]

            for (const contextCommandItem of contextCommandItems) {
                const wsFolderName = path.basename(contextCommandItem.workspaceFolder)
                if (contextCommandItem.type === 'file') {
                    filesCmd.children?.[0].commands.push({
                        command: path.basename(contextCommandItem.relativePath),
                        description: path.join(wsFolderName, contextCommandItem.relativePath),
                        route: [contextCommandItem.workspaceFolder, contextCommandItem.relativePath],
                        label: 'file' as ContextCommandItemType,
                        id: contextCommandItem.id,
                        icon: 'file' as MynahIconsType,
                    })
                } else if (contextCommandItem.type === 'folder') {
                    folderCmd.children?.[0].commands.push({
                        command: path.basename(contextCommandItem.relativePath),
                        description: path.join(wsFolderName, contextCommandItem.relativePath),
                        route: [contextCommandItem.workspaceFolder, contextCommandItem.relativePath],
                        label: 'folder' as ContextCommandItemType,
                        id: contextCommandItem.id,
                        icon: 'folder' as MynahIconsType,
                    })
                }
                // TODO: Remove the limit of 25k once the performance issue of mynahUI in webview is fixed.
                else if (
                    contextCommandItem.symbol &&
                    symbolsCmd.children &&
                    symbolsCmd.children[0].commands.length < 25_000
                ) {
                    symbolsCmd.children?.[0].commands.push({
                        command: contextCommandItem.symbol.name,
                        description: `${contextCommandItem.symbol.kind}, ${path.join(wsFolderName, contextCommandItem.relativePath)}, L${contextCommandItem.symbol.range.start.line}-${contextCommandItem.symbol.range.end.line}`,
                        route: [contextCommandItem.workspaceFolder, contextCommandItem.relativePath],
                        label: 'code' as ContextCommandItemType,
                        id: contextCommandItem.id,
                        icon: 'code-block' as MynahIconsType,
                    })
                }
            }
        }

        this.messenger.sendContextCommandData(contextCommand)
        void LspController.instance.updateContextCommandSymbolsOnce()
    }

    private handlePromptCreate(tabID: string) {
        this.messenger.showCustomForm(
            tabID,
            [
                {
                    id: 'prompt-name',
                    type: 'textinput',
                    mandatory: true,
                    autoFocus: true,
                    title: i18n('AWS.amazonq.savedPrompts.title'),
                    placeholder: i18n('AWS.amazonq.savedPrompts.placeholder'),
                    description: i18n('AWS.amazonq.savedPrompts.description'),
                },
            ],
            [
                { id: 'cancel-create-prompt', text: i18n('AWS.generic.cancel'), status: 'clear' },
                { id: 'submit-create-prompt', text: i18n('AWS.amazonq.savedPrompts.create'), status: 'main' },
            ],
            `Create a saved prompt`
        )
    }

    private processQuickCommandGroupActionClicked(message: QuickCommandGroupActionClick) {
        if (message.actionId === createSavedPromptCommandId) {
            this.handlePromptCreate(message.tabID)
        }
    }

    private async processCustomFormAction(message: CustomFormActionMessage) {
        if (message.action.id === 'submit-create-prompt') {
            const userPromptsDirectory = getUserPromptsDirectory()

            const title = message.action.formItemValues?.['prompt-name']
            const newFilePath = path.join(
                userPromptsDirectory,
                title ? `${title}${promptFileExtension}` : `default${promptFileExtension}`
            )
            const newFileContent = new Uint8Array(Buffer.from(''))
            await fs.writeFile(newFilePath, newFileContent)
            const newFileDoc = await vscode.workspace.openTextDocument(newFilePath)
            await vscode.window.showTextDocument(newFileDoc)
            telemetry.ui_click.emit({ elementId: 'amazonq_createSavedPrompt' })
        }
    }

    private async processContextSelected(message: ContextSelectedMessage) {
        if (message.tabID && message.contextItem.id === createSavedPromptCommandId) {
            this.handlePromptCreate(message.tabID)
        }
    }
    private async processFileClickMessage(message: FileClick) {
        const session = this.sessionStorage.getSession(message.tabID)
        const lineRanges = session.contexts.get(message.filePath)

        if (!lineRanges) {
            return
        }

        // Check if clicked file is in a different workspace root
        const projectRoot =
            session.relativePathToWorkspaceRoot.get(message.filePath) || workspace.workspaceFolders?.[0]?.uri.fsPath
        if (!projectRoot) {
            return
        }
        let absoluteFilePath = path.join(projectRoot, message.filePath)

        // Handle clicking on a user prompt outside the workspace
        if (message.filePath.endsWith(promptFileExtension)) {
            try {
                await vscode.workspace.fs.stat(vscode.Uri.file(absoluteFilePath))
            } catch {
                absoluteFilePath = path.join(getUserPromptsDirectory(), message.filePath)
            }
        }

        try {
            // Open the file in VSCode
            const document = await workspace.openTextDocument(absoluteFilePath)
            const editor = await window.showTextDocument(document, ViewColumn.Active)

            // Create multiple selections based on line ranges
            const selections: Selection[] = lineRanges
                .filter(({ first, second }) => first !== -1 && second !== -1)
                .map(({ first, second }) => {
                    const startPosition = new Position(first - 1, 0) // Convert 1-based to 0-based
                    const endPosition = new Position(second - 1, document.lineAt(second - 1).range.end.character)
                    return new Selection(
                        startPosition.line,
                        startPosition.character,
                        endPosition.line,
                        endPosition.character
                    )
                })

            // Apply multiple selections to the editor
            if (selections.length > 0) {
                editor.selection = selections[0] // Set the first selection as active
                editor.selections = selections // Apply multiple selections
                editor.revealRange(selections[0], vscode.TextEditorRevealType.InCenter)
            }
        } catch (error) {}
    }

    private processException(e: any, tabID: string) {
        let errorMessage = ''
        let requestID = undefined
        const defaultMessage = 'Failed to get response'
        if (typeof e === 'string') {
            errorMessage = e.toUpperCase()
        } else if (e instanceof SyntaxError) {
            // Workaround to handle case when LB returns web-page with error and our client doesn't return proper exception
            errorMessage = AwsClientResponseError.tryExtractReasonFromSyntaxError(e) ?? defaultMessage
        } else if (e instanceof CodeWhispererStreamingServiceException) {
            errorMessage = e.message
            requestID = e.$metadata.requestId
        } else if (e instanceof Error) {
            errorMessage = e.message
        }

        this.messenger.sendErrorMessage(errorMessage, tabID, requestID)
        getLogger().error(`error: ${errorMessage} tabID: ${tabID} requestID: ${requestID}`)

        this.sessionStorage.deleteSession(tabID)
    }

    private async processContextMenuCommand(command: EditorContextCommand) {
        // Just open the chat panel in this case
        if (!this.editorContextExtractor.isCodeBlockSelected() && command.type === 'aws.amazonq.sendToPrompt') {
            return
        }

        this.editorContextExtractor
            .extractContextForTrigger('ContextMenu')
            .then(async (context) => {
                const triggerID = randomUUID()
                if (command.type === 'aws.amazonq.generateUnitTests') {
                    DefaultAmazonQAppInitContext.instance.getAppsToWebViewMessagePublisher().publish({
                        sender: 'testChat',
                        command: 'test',
                        type: 'chatMessage',
                    })
                    // For non-supported languages, we'll just open the standard chat.
                    return
                }

                if (context?.focusAreaContext?.codeBlock === undefined) {
                    throw 'Sorry, I cannot help with the selected language code snippet'
                }

                const prompt = this.promptGenerator.generateForContextMenuCommand(command)

                if (command.type === 'aws.amazonq.explainIssue') {
                    this.messenger.sendEditorContextCommandMessage(
                        command.type,
                        context.activeFileContext?.fileText
                            ?.split('\n')
                            .slice(command.issue.startLine, command.issue.endLine)
                            .join('') ?? '',
                        triggerID,
                        command.issue
                    )
                } else {
                    this.messenger.sendEditorContextCommandMessage(
                        command.type,
                        context?.focusAreaContext?.codeBlock ?? '',
                        triggerID
                    )
                }

                if (command.type === 'aws.amazonq.sendToPrompt') {
                    // No need for response if send the code to prompt
                    return
                }

                this.triggerEventsStorage.addTriggerEvent({
                    id: triggerID,
                    tabID: undefined,
                    message: prompt,
                    type: 'editor_context_command',
                    context,
                    command,
                })

                return this.generateResponse(
                    {
                        message: prompt,
                        trigger: ChatTriggerType.ChatMessage,
                        query: undefined,
                        codeSelection: context?.focusAreaContext?.selectionInsideExtendedCodeBlock,
                        fileText: context?.focusAreaContext?.extendedCodeBlock ?? '',
                        fileLanguage: context?.activeFileContext?.fileLanguage,
                        filePath: context?.activeFileContext?.filePath,
                        matchPolicy: context?.activeFileContext?.matchPolicy,
                        codeQuery: context?.focusAreaContext?.names,
                        userIntent: this.userIntentRecognizer.getFromContextMenuCommand(command),
                        customization: getSelectedCustomization(),
                        profile: AuthUtil.instance.regionProfileManager.activeRegionProfile,
                        additionalContents: [],
                        relevantTextDocuments: [],
                        documentReferences: [],
                        useRelevantDocuments: false,
                        contextLengths: {
                            ...defaultContextLengths,
                        },
                        context: [],
                    },
                    triggerID
                )
            })
            .catch((e) => {
                this.processException(e, '')
            })
    }

    private async processPromptChatMessage(message: PromptMessage) {
        if (message.message === undefined) {
            this.messenger.sendErrorMessage('chatMessage should be set', message.tabID, undefined)
            return
        }
        try {
            switch (message.command) {
                case 'follow-up-was-clicked':
                    await this.processFollowUp(message)
                    this.telemetryHelper.recordInteractWithMessage(message)
                    break
                case 'onboarding-page-cwc-button-clicked':
                case 'chat-prompt':
                    await this.processPromptMessageAsNewThread(message)
                    break
                default:
                    await this.processCommandMessage(message)
            }
        } catch (e) {
            this.processException(e, message.tabID)
        }
    }

    private async processCommandMessage(message: PromptMessage) {
        if (message.command === undefined) {
            return
        }
        switch (message.command) {
            case 'clear':
                this.sessionStorage.deleteSession(message.tabID)
                this.triggerEventsStorage.removeTabEvents(message.tabID)
                recordTelemetryChatRunCommand('clear')
                this.chatHistoryDb.clearTab(message.tabID)
                return
            default:
                this.processQuickActionCommand(message)
        }
    }

    private async processFollowUp(message: PromptMessage) {
        try {
            const lastTriggerEvent = this.triggerEventsStorage.getLastTriggerEventByTabID(message.tabID)

            if (lastTriggerEvent === undefined) {
                throw "It's impossible to ask follow-ups on empty tabs"
            }

            const triggerID = randomUUID()
            this.triggerEventsStorage.addTriggerEvent({
                id: triggerID,
                tabID: message.tabID,
                message: message.message,
                type: 'follow_up',
                context: lastTriggerEvent.context,
            })

            return this.generateResponse(
                {
                    message: message.message ?? '',
                    trigger: ChatTriggerType.ChatMessage,
                    query: message.message,
                    codeSelection: lastTriggerEvent.context?.focusAreaContext?.selectionInsideExtendedCodeBlock,
                    fileText: lastTriggerEvent.context?.focusAreaContext?.extendedCodeBlock ?? '',
                    fileLanguage: lastTriggerEvent.context?.activeFileContext?.fileLanguage,
                    filePath: lastTriggerEvent.context?.activeFileContext?.filePath,
                    matchPolicy: lastTriggerEvent.context?.activeFileContext?.matchPolicy,
                    codeQuery: lastTriggerEvent.context?.focusAreaContext?.names,
                    userIntent: message.userIntent,
                    customization: getSelectedCustomization(),
                    profile: AuthUtil.instance.regionProfileManager.activeRegionProfile,
                    contextLengths: {
                        ...defaultContextLengths,
                    },
                    relevantTextDocuments: [],
                    additionalContents: [],
                    documentReferences: [],
                    useRelevantDocuments: false,
                    context: [],
                },
                triggerID
            )
        } catch (e) {
            this.processException(e, message.tabID)
        }
    }

    private async processPromptMessageAsNewThread(message: PromptMessage) {
        this.editorContextExtractor
            .extractContextForTrigger('ChatMessage')
            .then((context) => {
                const triggerID = randomUUID()
                this.triggerEventsStorage.addTriggerEvent({
                    id: triggerID,
                    tabID: message.tabID,
                    message: message.message,
                    type: 'chat_message',
                    context,
                })
                return this.generateResponse(
                    {
                        message: message.message ?? '',
                        trigger: ChatTriggerType.ChatMessage,
                        query: message.message,
                        codeSelection: context?.focusAreaContext?.selectionInsideExtendedCodeBlock,
                        fileText: context?.focusAreaContext?.extendedCodeBlock ?? '',
                        fileLanguage: context?.activeFileContext?.fileLanguage,
                        filePath: context?.activeFileContext?.filePath,
                        matchPolicy: context?.activeFileContext?.matchPolicy,
                        codeQuery: context?.focusAreaContext?.names,
                        userIntent: this.userIntentRecognizer.getFromPromptChatMessage(message),
                        customization: getSelectedCustomization(),
                        profile: AuthUtil.instance.regionProfileManager.activeRegionProfile,
                        context: message.context ?? [],
                        relevantTextDocuments: [],
                        additionalContents: [],
                        documentReferences: [],
                        useRelevantDocuments: false,
                        contextLengths: {
                            ...defaultContextLengths,
                        },
                    },
                    triggerID
                )
            })
            .catch((e) => {
                this.processException(e, message.tabID)
            })
    }

    private async generateStaticTextResponse(responseType: StaticTextResponseType, triggerID: string) {
        // Loop while we waiting for tabID to be set
        const triggerEvent = this.triggerEventsStorage.getTriggerEvent(triggerID)
        if (triggerEvent === undefined) {
            return
        }

        if (triggerEvent.tabID === 'no-available-tabs') {
            return
        }

        if (triggerEvent.tabID === undefined) {
            setTimeout(() => {
                this.generateStaticTextResponse(responseType, triggerID).catch((e) => {
                    getLogger().error('generateStaticTextResponse failed: %s', (e as Error).message)
                })
            }, 20)
            return
        }

        const tabID = triggerEvent.tabID

        const credentialsState = await AuthUtil.instance.getChatAuthState()

        if (credentialsState.codewhispererChat !== 'connected' && credentialsState.codewhispererCore !== 'connected') {
            await this.messenger.sendAuthNeededExceptionMessage(credentialsState, tabID, triggerID)
            return
        }

        this.messenger.sendStaticTextResponse(responseType, triggerID, tabID)
    }

    /**
     * @returns A Uri array of prompt files in each workspace root's .amazonq/rules directory
     */
    private async collectWorkspaceRules(): Promise<string[]> {
        const rulesFiles: string[] = []

        if (!vscode.workspace.workspaceFolders) {
            return rulesFiles
        }

        for (const folder of vscode.workspace.workspaceFolders) {
            const rulesPath = path.join(folder.uri.fsPath, '.amazonq', 'rules')
            const folderExists = await fs.exists(rulesPath)

            if (folderExists) {
                const entries = await fs.readdir(rulesPath)

                for (const [name, type] of entries) {
                    if (type === vscode.FileType.File && name.endsWith(promptFileExtension)) {
                        rulesFiles.push(path.join(rulesPath, name))
                    }
                }
            }
        }

        return rulesFiles
    }

    private async resolveContextCommandPayload(triggerPayload: TriggerPayload, session: ChatSession) {
        const contextCommands: ContextCommandItem[] = []

        // Check for workspace rules to add to context
        const workspaceRules = await this.collectWorkspaceRules()
        if (workspaceRules.length > 0) {
            contextCommands.push(
                ...workspaceRules.map((rule) => {
                    const workspaceFolderPath =
                        vscode.workspace.getWorkspaceFolder(vscode.Uri.parse(rule))?.uri?.path || ''
                    return {
                        workspaceFolder: workspaceFolderPath,
                        type: 'file' as ContextCommandItemType,
                        relativePath: path.relative(workspaceFolderPath, rule),
                    }
                })
            )
        }
        triggerPayload.workspaceRulesCount = workspaceRules.length

        for (const context of triggerPayload.context) {
            if (typeof context !== 'string' && context.route && context.route.length === 2) {
                contextCommands.push({
                    workspaceFolder: context.route[0] || '',
                    type: (context.label || '') as ContextCommandItemType,
                    relativePath: context.route[1] || '',
                    id: context.id,
                })
            }
        }

        if (contextCommands.length === 0) {
            return []
        }
        const workspaceFolders = (vscode.workspace.workspaceFolders ?? []).map((folder) => folder.uri.fsPath)
        if (!workspaceFolders) {
            return []
        }
        workspaceFolders.sort()
        const workspaceFolder = workspaceFolders[0]
        for (const contextCommand of contextCommands) {
            session.relativePathToWorkspaceRoot.set(contextCommand.workspaceFolder, contextCommand.workspaceFolder)
        }
        let prompts: AdditionalContextPrompt[] = []
        try {
            prompts = await LspClient.instance.getContextCommandPrompt(contextCommands)
        } catch (e) {
            // todo: handle @workspace used before indexing is ready
            getLogger().verbose(`Could not get context command prompts: ${e}`)
        }

        triggerPayload.contextLengths.additionalContextLengths = this.telemetryHelper.getContextLengths(prompts)
        for (const prompt of prompts.slice(0, 20)) {
            // Add system prompt for user prompts and workspace rules
            const contextType = this.telemetryHelper.getContextType(prompt)
            const description =
                contextType === 'rule' || contextType === 'prompt'
                    ? `You must follow the instructions in ${prompt.relativePath}. Below are lines ${prompt.startLine}-${prompt.endLine} of this file:\n`
                    : prompt.description

            // Handle user prompts outside the workspace
            const relativePath = prompt.filePath.startsWith(getUserPromptsDirectory())
                ? path.basename(prompt.filePath)
                : path.relative(workspaceFolder, prompt.filePath)

            const entry = {
                name: prompt.name.substring(0, aditionalContentNameLimit),
                description: description.substring(0, aditionalContentNameLimit),
                innerContext: prompt.content.substring(0, additionalContentInnerContextLimit),
                type: contextType,
                relativePath: relativePath,
                startLine: prompt.startLine,
                endLine: prompt.endLine,
            }

            triggerPayload.additionalContents.push(entry)
        }
        getLogger().info(`Retrieved chunks of additional context count: ${triggerPayload.additionalContents.length} `)
    }

    private async generateResponse(
        triggerPayload: TriggerPayload & { projectContextQueryLatencyMs?: number },
        triggerID: string
    ) {
        const triggerEvent = this.triggerEventsStorage.getTriggerEvent(triggerID)
        if (triggerEvent === undefined) {
            return
        }

        if (triggerEvent.tabID === 'no-available-tabs') {
            return
        }

        if (triggerEvent.tabID === undefined) {
            setTimeout(() => {
                this.generateResponse(triggerPayload, triggerID).catch((e) => {
                    getLogger().error('generateResponse failed: %s', (e as Error).message)
                })
            }, 20)
            return
        }

        const tabID = triggerEvent.tabID

        const credentialsState = await AuthUtil.instance.getChatAuthState()

        if (
            !(credentialsState.codewhispererChat === 'connected' && credentialsState.codewhispererCore === 'connected')
        ) {
            await this.messenger.sendAuthNeededExceptionMessage(credentialsState, tabID, triggerID)
            return
        }

        const session = this.sessionStorage.getSession(tabID)
        if (!session.localHistoryHydrated) {
            triggerPayload.history = this.chatHistoryDb.getMessages(triggerEvent.tabID, 10)
            session.localHistoryHydrated = true
        }
        await this.resolveContextCommandPayload(triggerPayload, session)
        triggerPayload.useRelevantDocuments = triggerPayload.context.some(
            (context) => typeof context !== 'string' && context.command === '@workspace'
        )
        if (triggerPayload.useRelevantDocuments) {
            triggerPayload.message = triggerPayload.message.replace(/@workspace/, '')
            if (CodeWhispererSettings.instance.isLocalIndexEnabled()) {
                const start = performance.now()
                const relevantTextDocuments = await LspController.instance.query(triggerPayload.message)
                for (const relevantDocument of relevantTextDocuments) {
                    if (relevantDocument.text && relevantDocument.text.length > 0) {
                        triggerPayload.contextLengths.workspaceContextLength += relevantDocument.text.length
                        if (relevantDocument.text.length > workspaceChunkMaxSize) {
                            relevantDocument.text = relevantDocument.text.substring(0, workspaceChunkMaxSize)
                            getLogger().debug(`Truncating @workspace chunk: ${relevantDocument.relativeFilePath} `)
                        }
                        triggerPayload.relevantTextDocuments.push(relevantDocument)
                    }
                }

                for (const doc of triggerPayload.relevantTextDocuments) {
                    getLogger().info(
                        `amazonq: Using workspace files ${doc.relativeFilePath}, content(partial): ${doc.text?.substring(0, 200)}, start line: ${doc.startLine}, end line: ${doc.endLine}`
                    )
                }
                triggerPayload.projectContextQueryLatencyMs = performance.now() - start
            } else {
                this.messenger.sendOpenSettingsMessage(triggerID, tabID)
                return
            }
        }

        triggerPayload.contextLengths.userInputContextLength = triggerPayload.message.length
        triggerPayload.contextLengths.focusFileContextLength = triggerPayload.fileText.length
        const request = triggerPayloadToChatRequest(triggerPayload)
        triggerPayload.documentReferences = this.mergeRelevantTextDocuments(triggerPayload.relevantTextDocuments)

        // Update context transparency after it's truncated dynamically to show users only the context sent.
        const relativePathsOfMergedRelevantDocuments = triggerPayload.documentReferences.map(
            (doc) => doc.relativeFilePath
        )
        const seen: string[] = []
        for (const additionalContent of triggerPayload.additionalContents) {
            const relativePath = additionalContent.relativePath
            if (!relativePathsOfMergedRelevantDocuments.includes(relativePath) && !seen.includes(relativePath)) {
                triggerPayload.documentReferences.push({
                    relativeFilePath: relativePath,
                    lineRanges:
                        additionalContent.name === 'symbol'
                            ? [{ first: additionalContent.startLine, second: additionalContent.endLine }]
                            : [{ first: -1, second: -1 }],
                })
                seen.push(relativePath)
            }
        }
        for (const doc of triggerPayload.documentReferences) {
            session.contexts.set(doc.relativeFilePath, doc.lineRanges)
        }

        getLogger().debug(
            `request from tab: ${tabID} conversationID: ${session.sessionIdentifier} request: ${inspect(request, {
                depth: 12,
            })}`
        )
        let response: MessengerResponseType | undefined = undefined
        session.createNewTokenSource()
        // TODO: onProfileChanged, abort previous response?
        try {
            this.messenger.sendInitalStream(tabID, triggerID, triggerPayload.documentReferences)
            this.telemetryHelper.setConversationStreamStartTime(tabID)
            if (isSsoConnection(AuthUtil.instance.conn)) {
                const { $metadata, generateAssistantResponseResponse } = await session.chatSso(request)
                response = {
                    $metadata: $metadata,
                    message: generateAssistantResponseResponse,
                }
            } else {
                const { $metadata, sendMessageResponse } = await session.chatIam(request as SendMessageRequest)
                response = {
                    $metadata: $metadata,
                    message: sendMessageResponse,
                }
            }
            this.telemetryHelper.recordEnterFocusConversation(triggerEvent.tabID)
            this.telemetryHelper.recordStartConversation(triggerEvent, triggerPayload)
            if (session.sessionIdentifier) {
                this.chatHistoryDb.addMessage(tabID, 'cwc', session.sessionIdentifier, {
                    body: triggerPayload.message,
                    type: 'prompt' as any,
                })
            }

            getLogger().info(
                `response to tab: ${tabID} conversationID: ${session.sessionIdentifier} requestID: ${
                    response.$metadata.requestId
                } metadata: ${inspect(response.$metadata, { depth: 12 })}`
            )
            this.cancelTokenSource = new vscode.CancellationTokenSource()
            await this.messenger.sendAIResponse(
                response,
                session,
                tabID,
                triggerID,
                triggerPayload,
                this.cancelTokenSource.token
            )
        } catch (e: any) {
            this.telemetryHelper.recordMessageResponseError(triggerPayload, tabID, getHttpStatusCode(e) ?? 0)
            // clears session, record telemetry before this call
            this.processException(e, tabID)
        }
    }

    private mergeRelevantTextDocuments(documents: RelevantTextDocumentAddition[]): DocumentReference[] {
        if (documents.length === 0) {
            return []
        }
        return Object.entries(
            documents.reduce<Record<string, { first: number; second: number }[]>>((acc, doc) => {
                if (!doc.relativeFilePath || doc.startLine === undefined || doc.endLine === undefined) {
                    return acc // Skip invalid documents
                }

                if (!acc[doc.relativeFilePath]) {
                    acc[doc.relativeFilePath] = []
                }
                acc[doc.relativeFilePath].push({ first: doc.startLine, second: doc.endLine })
                return acc
            }, {})
        ).map(([filePath, ranges]) => {
            // Sort by startLine
            const sortedRanges = ranges.sort((a, b) => a.first - b.first)

            const mergedRanges: { first: number; second: number }[] = []
            for (const { first, second } of sortedRanges) {
                if (mergedRanges.length === 0 || mergedRanges[mergedRanges.length - 1].second < first - 1) {
                    // If no overlap, add new range
                    mergedRanges.push({ first, second })
                } else {
                    // Merge overlapping or consecutive ranges
                    mergedRanges[mergedRanges.length - 1].second = Math.max(
                        mergedRanges[mergedRanges.length - 1].second,
                        second
                    )
                }
            }

            return { relativeFilePath: filePath, lineRanges: mergedRanges }
        })
    }
}<|MERGE_RESOLUTION|>--- conflicted
+++ resolved
@@ -160,11 +160,8 @@
     private readonly userIntentRecognizer: UserIntentRecognizer
     private readonly telemetryHelper: CWCTelemetryHelper
     private userPromptsWatcher: vscode.FileSystemWatcher | undefined
-<<<<<<< HEAD
     private chatHistoryDb = Database.getInstance()
-=======
     private cancelTokenSource: vscode.CancellationTokenSource = new vscode.CancellationTokenSource()
->>>>>>> bab1a708
 
     public constructor(
         private readonly chatControllerMessageListeners: ChatControllerMessageListeners,
@@ -291,7 +288,6 @@
         this.chatControllerMessageListeners.processFileClick.onMessage((data) => {
             return this.processFileClickMessage(data)
         })
-<<<<<<< HEAD
         this.chatControllerMessageListeners.processTabBarButtonClick.onMessage((data) => {
             return this.tabBarController.processTabBarButtonClick(data)
         })
@@ -306,10 +302,9 @@
         })
         this.chatControllerMessageListeners.processDetailedListItemSelectMessage.onMessage((data) => {
             return this.tabBarController.processItemSelectMessage(data)
-=======
+        })
         AuthUtil.instance.regionProfileManager.onDidChangeRegionProfile(() => {
             this.sessionStorage.deleteAllSessions()
->>>>>>> bab1a708
         })
     }
 
