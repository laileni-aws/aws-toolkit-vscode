--- conflicted
+++ resolved
@@ -778,6 +778,7 @@
                         userIntent: undefined,
                         customization: getSelectedCustomization(),
                         toolResults: toolResults,
+                        profile: AuthUtil.instance.regionProfileManager.activeRegionProfile,
                         origin: Origin.IDE,
                         context: session.context ?? [],
                         relevantTextDocuments: [],
@@ -1228,11 +1229,8 @@
                         codeQuery: context?.focusAreaContext?.names,
                         userIntent: undefined,
                         customization: getSelectedCustomization(),
-<<<<<<< HEAD
                         origin: Origin.IDE,
-=======
                         profile: AuthUtil.instance.regionProfileManager.activeRegionProfile,
->>>>>>> ce3dd618
                         context: message.context ?? [],
                         relevantTextDocuments: [],
                         additionalContents: [],
@@ -1559,12 +1557,7 @@
                     response.$metadata.requestId
                 } metadata: ${inspect(response.$metadata, { depth: 12 })}`
             )
-<<<<<<< HEAD
-            await this.messenger.sendAIResponse(response, session, tabID, triggerID, triggerPayload, chatHistory)
-
-            // Turn off AgentLoop flag after sending the AI response
-            this.sessionStorage.setAgentLoopInProgress(tabID, false)
-=======
+
             this.cancelTokenSource = new vscode.CancellationTokenSource()
             await this.messenger.sendAIResponse(
                 response,
@@ -1572,9 +1565,12 @@
                 tabID,
                 triggerID,
                 triggerPayload,
+                chatHistory,
                 this.cancelTokenSource.token
             )
->>>>>>> ce3dd618
+
+            // Turn off AgentLoop flag after sending the AI response
+            this.sessionStorage.setAgentLoopInProgress(tabID, false)
         } catch (e: any) {
             this.telemetryHelper.recordMessageResponseError(triggerPayload, tabID, getHttpStatusCode(e) ?? 0)
             // Turn off AgentLoop flag in case of exception
