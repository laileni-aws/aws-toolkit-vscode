/*!
 * Copyright Amazon.com, Inc. or its affiliates. All Rights Reserved.
 * SPDX-License-Identifier: Apache-2.0
 */

import { SendMessageCommandOutput, SendMessageRequest } from '@amzn/amazon-q-developer-streaming-client'
import {
    GenerateAssistantResponseCommandOutput,
    GenerateAssistantResponseRequest,
    ToolUse,
} from '@amzn/codewhisperer-streaming'
import * as vscode from 'vscode'
import { ToolkitError } from '../../../../shared/errors'
import { createCodeWhispererChatStreamingClient } from '../../../../shared/clients/codewhispererChatClient'
import { createQDeveloperStreamingClient } from '../../../../shared/clients/qDeveloperChatClient'
import { UserWrittenCodeTracker } from '../../../../codewhisperer/tracker/userWrittenCodeTracker'
import { PromptMessage } from '../../../controllers/chat/model'

export class ChatSession {
    private sessionId?: string
    /**
     * _readFiles = list of files read from the project to gather context before generating response.
     * _showDiffOnFileWrite = Controls whether to show diff view (true) or file context view (false) to the user
     * _context = Additional context to be passed to the LLM for generating the response
     * _messageIdToUpdate = messageId of a chat message to be updated, used for reducing consecutive tool messages
     */
    private _readFiles: string[] = []
    private _toolUse: ToolUse | undefined
    private _showDiffOnFileWrite: boolean = false
    private _context: PromptMessage['context']
<<<<<<< HEAD
    private _pairProgrammingModeOn: boolean = true
=======
    private _messageIdToUpdate: string | undefined
>>>>>>> 093d5bcb

    contexts: Map<string, { first: number; second: number }[]> = new Map()
    // TODO: doesn't handle the edge case when two files share the same relativePath string but from different root
    // e.g. root_a/file1 vs root_b/file1
    relativePathToWorkspaceRoot: Map<string, string> = new Map()
    public get sessionIdentifier(): string | undefined {
        return this.sessionId
    }

    public get pairProgrammingModeOn(): boolean {
        return this._pairProgrammingModeOn
    }

    public setPairProgrammingModeOn(pairProgrammingModeOn: boolean) {
        this._pairProgrammingModeOn = pairProgrammingModeOn
    }

    public get toolUse(): ToolUse | undefined {
        return this._toolUse
    }

    public setToolUse(toolUse: ToolUse | undefined) {
        this._toolUse = toolUse
    }

    public get context(): PromptMessage['context'] {
        return this._context
    }

    public setContext(context: PromptMessage['context']) {
        this._context = context
    }

    public get messageIdToUpdate(): string | undefined {
        return this._messageIdToUpdate
    }

    public setMessageIdToUpdate(messageId: string | undefined) {
        this._messageIdToUpdate = messageId
    }

    public tokenSource!: vscode.CancellationTokenSource

    constructor() {
        this.createNewTokenSource()
    }

    createNewTokenSource() {
        this.tokenSource = new vscode.CancellationTokenSource()
    }

    public setSessionID(id?: string) {
        this.sessionId = id
    }
    public get readFiles(): string[] {
        return this._readFiles
    }
    public get showDiffOnFileWrite(): boolean {
        return this._showDiffOnFileWrite
    }
    public setShowDiffOnFileWrite(value: boolean) {
        this._showDiffOnFileWrite = value
    }
    public addToReadFiles(filePath: string) {
        this._readFiles.push(filePath)
    }
    public clearListOfReadFiles() {
        this._readFiles = []
    }
    async chatIam(chatRequest: SendMessageRequest): Promise<SendMessageCommandOutput> {
        const client = await createQDeveloperStreamingClient()

        const response = await client.sendMessage(chatRequest)
        if (!response.sendMessageResponse) {
            throw new ToolkitError(
                `Empty chat response. Session id: ${this.sessionId} Request ID: ${response.$metadata.requestId}`
            )
        }

        const responseStream = response.sendMessageResponse
        for await (const event of responseStream) {
            if ('messageMetadataEvent' in event) {
                this.sessionId = event.messageMetadataEvent?.conversationId
                break
            }
        }

        UserWrittenCodeTracker.instance.onQFeatureInvoked()
        return response
    }

    async chatSso(chatRequest: GenerateAssistantResponseRequest): Promise<GenerateAssistantResponseCommandOutput> {
        const client = await createCodeWhispererChatStreamingClient()

        const response = await client.generateAssistantResponse(chatRequest)
        if (!response.generateAssistantResponseResponse) {
            throw new ToolkitError(
                `Empty chat response. Session id: ${this.sessionId} Request ID: ${response.$metadata.requestId}`
            )
        }

        this.sessionId = response.conversationId

        UserWrittenCodeTracker.instance.onQFeatureInvoked()

        return response
    }
}<|MERGE_RESOLUTION|>--- conflicted
+++ resolved
@@ -28,11 +28,8 @@
     private _toolUse: ToolUse | undefined
     private _showDiffOnFileWrite: boolean = false
     private _context: PromptMessage['context']
-<<<<<<< HEAD
     private _pairProgrammingModeOn: boolean = true
-=======
     private _messageIdToUpdate: string | undefined
->>>>>>> 093d5bcb
 
     contexts: Map<string, { first: number; second: number }[]> = new Map()
     // TODO: doesn't handle the edge case when two files share the same relativePath string but from different root
