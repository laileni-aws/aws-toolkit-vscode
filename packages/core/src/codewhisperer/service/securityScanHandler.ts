/*!
 * Copyright Amazon.com, Inc. or its affiliates. All Rights Reserved.
 * SPDX-License-Identifier: Apache-2.0
 */

import { DefaultCodeWhispererClient } from '../client/codewhisperer'
import { getLogger } from '../../shared/logger'
import * as vscode from 'vscode'
import {
    AggregatedCodeScanIssue,
    CodeScanIssue,
    CodeScansState,
    codeScanState,
    CodeScanStoppedError,
} from '../models/model'
import { sleep } from '../../shared/utilities/timeoutUtils'
import * as codewhispererClient from '../client/codewhisperer'
import * as CodeWhispererConstants from '../models/constants'
import { existsSync, statSync, readFileSync } from 'fs'
import { RawCodeScanIssue } from '../models/model'
import * as crypto from 'crypto'
import path = require('path')
import { pageableToCollection } from '../../shared/utilities/collectionUtils'
import {
    ArtifactMap,
    CreateUploadUrlRequest,
    CreateUploadUrlResponse,
    UploadIntent,
} from '../client/codewhispereruserclient'
import { TelemetryHelper } from '../util/telemetryHelper'
import request from '../../common/request'
import { ZipMetadata } from '../util/zipUtil'
import { getNullLogger } from '../../shared/logger/logger'
import {
    CreateCodeScanError,
    CreateUploadUrlError,
    InvalidSourceZipError,
    SecurityScanTimedOutError,
    UploadArtifactToS3Error,
} from '../models/errors'
import { getTelemetryReasonDesc } from '../../shared/errors'

export async function listScanResults(
    client: DefaultCodeWhispererClient,
    jobId: string,
    codeScanFindingsSchema: string,
    projectPaths: string[],
    scope: CodeWhispererConstants.CodeAnalysisScope,
    editor: vscode.TextEditor | undefined
) {
    const logger = getLoggerForScope(scope)
    const codeScanIssueMap: Map<string, RawCodeScanIssue[]> = new Map()
    const aggregatedCodeScanIssueList: AggregatedCodeScanIssue[] = []
    const requester = (request: codewhispererClient.ListCodeScanFindingsRequest) => client.listCodeScanFindings(request)
    const collection = pageableToCollection(requester, { jobId, codeScanFindingsSchema }, 'nextToken')
    const issues = await collection
        .flatten()
        .map(resp => {
            logger.verbose(`Request id: ${resp.$response.requestId}`)
            if ('codeScanFindings' in resp) {
                return resp.codeScanFindings
            }
            return resp.codeAnalysisFindings
        })
        .promise()
    issues.forEach(issue => {
        mapToAggregatedList(codeScanIssueMap, issue, editor, scope)
    })
    codeScanIssueMap.forEach((issues, key) => {
        // security-bandit-1.6-0eebde34fcc32f042f4d829002d6dca474daf45425b7 //
        // Project path example: /Users/username/project
        // Key example: project/src/main/java/com/example/App.java
        projectPaths.forEach(projectPath => {
            // We need to remove the project path from the key to get the absolute path to the file
            // Do not use .. in between because there could be multiple project paths in the same parent dir.
            const filePath = path.join(projectPath, key.split('/').slice(1).join('/'))
            if (existsSync(filePath) && statSync(filePath).isFile()) {
                const aggregatedCodeScanIssue: AggregatedCodeScanIssue = {
                    filePath: filePath,
                    issues: issues.map(mapRawToCodeScanIssue),
                }
                aggregatedCodeScanIssueList.push(aggregatedCodeScanIssue)
            }
        })
        const maybeAbsolutePath = `/${key}`
        if (existsSync(maybeAbsolutePath) && statSync(maybeAbsolutePath).isFile()) {
            const aggregatedCodeScanIssue: AggregatedCodeScanIssue = {
                filePath: maybeAbsolutePath,
                issues: issues.map(mapRawToCodeScanIssue),
            }
            aggregatedCodeScanIssueList.push(aggregatedCodeScanIssue)
        }
    })
    return aggregatedCodeScanIssueList
}

function mapRawToCodeScanIssue(issue: RawCodeScanIssue): CodeScanIssue {
    return {
        startLine: issue.startLine - 1 >= 0 ? issue.startLine - 1 : 0,
        endLine: issue.endLine,
        comment: `${issue.title.trim()}: ${issue.description.text.trim()}`,
        title: issue.title,
        description: issue.description,
        detectorId: issue.detectorId,
        detectorName: issue.detectorName,
        findingId: issue.findingId,
        ruleId: issue.ruleId,
        relatedVulnerabilities: issue.relatedVulnerabilities,
        severity: issue.severity,
        recommendation: issue.remediation.recommendation,
        suggestedFixes: issue.remediation.suggestedFixes,
    }
}

export function mapToAggregatedList(
    codeScanIssueMap: Map<string, RawCodeScanIssue[]>,
    json: string,
    editor: vscode.TextEditor | undefined,
    scope: CodeWhispererConstants.CodeAnalysisScope
) {
    const codeScanIssues: RawCodeScanIssue[] = JSON.parse(json)
    const filteredIssues = codeScanIssues.filter(issue => {
        if (scope === CodeWhispererConstants.CodeAnalysisScope.FILE && editor) {
            for (let lineNumber = issue.startLine; lineNumber <= issue.endLine; lineNumber++) {
                const line = editor.document.lineAt(lineNumber - 1)?.text
                const codeContent = issue.codeSnippet.find(codeIssue => codeIssue.number === lineNumber)?.content
<<<<<<< HEAD
                if (line !== codeContent) {
=======
                if (line !== codeContent || editor.document.lineAt(lineNumber - 2)?.text.includes('AmazonQ:')) {
>>>>>>> bf485416
                    return false
                }
            }
        }
        return true
    })

    filteredIssues.forEach(issue => {
        const filePath = issue.filePath
        if (codeScanIssueMap.has(filePath)) {
<<<<<<< HEAD
            codeScanIssueMap.get(filePath)?.push(issue)
=======
            codeScanIssueMap.get(filePath)!.push(issue)
>>>>>>> bf485416
        } else {
            codeScanIssueMap.set(filePath, [issue])
        }
    })
}

export async function pollScanJobStatus(
    client: DefaultCodeWhispererClient,
    jobId: string,
    scope: CodeWhispererConstants.CodeAnalysisScope,
    codeScanStartTime: number
) {
    const pollingStartTime = performance.now()
    // We don't expect to get results immediately, so sleep for some time initially to not make unnecessary calls
    await sleep(getPollingDelayMsForScope(scope))

    const logger = getLoggerForScope(scope)
    logger.verbose(`Polling scan job status...`)
    let status: string = 'Pending'
    while (true) {
        throwIfCancelled(scope, codeScanStartTime)
        const req: codewhispererClient.GetCodeScanRequest = {
            jobId: jobId,
        }
        const resp = await client.getCodeScan(req)
        logger.verbose(`Request id: ${resp.$response.requestId}`)
        if (resp.status !== 'Pending') {
            status = resp.status
            logger.verbose(`Scan job status: ${status}`)
            logger.verbose(`Complete Polling scan job status.`)
            break
        }
        throwIfCancelled(scope, codeScanStartTime)
        await sleep(CodeWhispererConstants.codeScanJobPollingIntervalSeconds * 1000)
        const elapsedTime = performance.now() - pollingStartTime
        if (elapsedTime > getPollingTimeoutMsForScope(scope)) {
            logger.verbose(`Scan job status: ${status}`)
            logger.verbose(`Security Scan failed. Amazon Q timed out.`)
            throw new SecurityScanTimedOutError()
        }
    }
    return status
}

export async function createScanJob(
    client: DefaultCodeWhispererClient,
    artifactMap: codewhispererClient.ArtifactMap,
    languageId: string,
    scope: CodeWhispererConstants.CodeAnalysisScope,
    scanName: string
) {
    const logger = getLoggerForScope(scope)
    logger.verbose(`Creating scan job...`)
    const req: codewhispererClient.CreateCodeScanRequest = {
        artifacts: artifactMap,
        programmingLanguage: {
            languageName: languageId,
        },
        scope: scope,
        codeScanName: scanName,
    }
    const resp = await client.createCodeScan(req).catch(err => {
        getLogger().error(`Failed creating scan job. Request id: ${err.requestId}`)
        throw new CreateCodeScanError(err)
    })
    logger.verbose(`Request id: ${resp.$response.requestId}`)
    TelemetryHelper.instance.sendCodeScanEvent(languageId, resp.$response.requestId)
    return resp
}

export async function getPresignedUrlAndUpload(
    client: DefaultCodeWhispererClient,
    zipMetadata: ZipMetadata,
    scope: CodeWhispererConstants.CodeAnalysisScope,
    scanName: string
) {
    const logger = getLoggerForScope(scope)
    if (zipMetadata.zipFilePath === '') {
        getLogger().error('Failed to create valid source zip')
        throw new InvalidSourceZipError()
    }
    const srcReq: CreateUploadUrlRequest = {
        contentMd5: getMd5(zipMetadata.zipFilePath),
        artifactType: 'SourceCode',
        uploadIntent: getUploadIntent(scope),
        uploadContext: {
            codeAnalysisUploadContext: {
                codeScanName: scanName,
            },
        },
    }
    logger.verbose(`Prepare for uploading src context...`)
    const srcResp = await client.createUploadUrl(srcReq).catch(err => {
        getLogger().error(`Failed getting presigned url for uploading src context. Request id: ${err.requestId}`)
        throw new CreateUploadUrlError(err)
    })
    logger.verbose(`Request id: ${srcResp.$response.requestId}`)
    logger.verbose(`Complete Getting presigned Url for uploading src context.`)
    logger.verbose(`Uploading src context...`)
    await uploadArtifactToS3(zipMetadata.zipFilePath, srcResp, scope)
    logger.verbose(`Complete uploading src context.`)
    const artifactMap: ArtifactMap = {
        SourceCode: srcResp.uploadId,
    }
    return artifactMap
}

function getUploadIntent(scope: CodeWhispererConstants.CodeAnalysisScope): UploadIntent {
    return scope === CodeWhispererConstants.CodeAnalysisScope.FILE
        ? CodeWhispererConstants.fileScanUploadIntent
        : CodeWhispererConstants.projectScanUploadIntent
}

function getMd5(fileName: string) {
    const hasher = crypto.createHash('md5')
    hasher.update(readFileSync(fileName))
    return hasher.digest('base64')
}

export function throwIfCancelled(scope: CodeWhispererConstants.CodeAnalysisScope, codeScanStartTime: number) {
    switch (scope) {
        case CodeWhispererConstants.CodeAnalysisScope.PROJECT:
            if (codeScanState.isCancelling()) {
                throw new CodeScanStoppedError()
            }
            break
        case CodeWhispererConstants.CodeAnalysisScope.FILE: {
            const latestCodeScanStartTime = CodeScansState.instance.getLatestScanTime()
            if (
                !CodeScansState.instance.isScansEnabled() ||
                (latestCodeScanStartTime && latestCodeScanStartTime > codeScanStartTime)
            ) {
                throw new CodeScanStoppedError()
            }
            break
        }
        default:
            getLogger().warn(`Unknown code analysis scope: ${scope}`)
            break
    }
}

export async function uploadArtifactToS3(
    fileName: string,
    resp: CreateUploadUrlResponse,
    scope: CodeWhispererConstants.CodeAnalysisScope
) {
    const logger = getLoggerForScope(scope)
    const encryptionContext = `{"uploadId":"${resp.uploadId}"}`
    const headersObj: Record<string, string> = {
        'Content-MD5': getMd5(fileName),
        'x-amz-server-side-encryption': 'aws:kms',
        'Content-Type': 'application/zip',
        'x-amz-server-side-encryption-context': Buffer.from(encryptionContext, 'utf8').toString('base64'),
    }

    if (resp.kmsKeyArn !== '' && resp.kmsKeyArn !== undefined) {
        headersObj['x-amz-server-side-encryption-aws-kms-key-id'] = resp.kmsKeyArn
    }

    try {
        const response = await request.fetch('PUT', resp.uploadUrl, {
            body: readFileSync(fileName),
            headers: resp?.requestHeaders ?? headersObj,
        }).response
        logger.debug(`StatusCode: ${response.status}, Text: ${response.statusText}`)
    } catch (error) {
        getLogger().error(
            `Amazon Q is unable to upload workspace artifacts to Amazon S3 for security scans. For more information, see the Amazon Q documentation or contact your network or organization administrator.`
        )
        const errorMessage = getTelemetryReasonDesc(error)?.includes(`"PUT" request failed with code "403"`)
            ? `UploadArtifactToS3Exception: "PUT" request failed with code "403"`
            : getTelemetryReasonDesc(error) ?? 'Security scan failed.'

        throw new UploadArtifactToS3Error(errorMessage)
    }
}

export function getLoggerForScope(scope: CodeWhispererConstants.CodeAnalysisScope) {
    return scope === CodeWhispererConstants.CodeAnalysisScope.FILE ? getNullLogger() : getLogger()
}

function getPollingDelayMsForScope(scope: CodeWhispererConstants.CodeAnalysisScope) {
    return (
        (scope === CodeWhispererConstants.CodeAnalysisScope.FILE
            ? CodeWhispererConstants.fileScanPollingDelaySeconds
            : CodeWhispererConstants.projectScanPollingDelaySeconds) * 1000
    )
}

function getPollingTimeoutMsForScope(scope: CodeWhispererConstants.CodeAnalysisScope) {
    return (
        (scope === CodeWhispererConstants.CodeAnalysisScope.FILE
            ? CodeWhispererConstants.codeFileScanJobTimeoutSeconds
            : CodeWhispererConstants.codeScanJobTimeoutSeconds) * 1000
    )
}<|MERGE_RESOLUTION|>--- conflicted
+++ resolved
@@ -124,11 +124,7 @@
             for (let lineNumber = issue.startLine; lineNumber <= issue.endLine; lineNumber++) {
                 const line = editor.document.lineAt(lineNumber - 1)?.text
                 const codeContent = issue.codeSnippet.find(codeIssue => codeIssue.number === lineNumber)?.content
-<<<<<<< HEAD
-                if (line !== codeContent) {
-=======
                 if (line !== codeContent || editor.document.lineAt(lineNumber - 2)?.text.includes('AmazonQ:')) {
->>>>>>> bf485416
                     return false
                 }
             }
@@ -139,11 +135,7 @@
     filteredIssues.forEach(issue => {
         const filePath = issue.filePath
         if (codeScanIssueMap.has(filePath)) {
-<<<<<<< HEAD
             codeScanIssueMap.get(filePath)?.push(issue)
-=======
-            codeScanIssueMap.get(filePath)!.push(issue)
->>>>>>> bf485416
         } else {
             codeScanIssueMap.set(filePath, [issue])
         }
