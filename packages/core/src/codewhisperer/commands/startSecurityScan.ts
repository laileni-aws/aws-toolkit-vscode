--- conflicted
+++ resolved
@@ -288,27 +288,7 @@
 }
 
 export function errorPromptHelper(error: Error) {
-<<<<<<< HEAD
     void vscode.window.showWarningMessage(`Security scan failed. ${error}`, ok)
-=======
-    if (error instanceof JavaDependencyGraphError) {
-        void vscode.window
-            .showWarningMessage(
-                'Try rebuilding the Java project or specify compilation output in Settings.',
-                viewSettings,
-                ok
-            )
-            .then(async resp => {
-                if (resp === viewSettings) {
-                    openSettings('aws.amazonQ.javaCompilationOutput').catch(e => {
-                        getLogger().error('openSettings failed: %s', (e as Error).message)
-                    })
-                }
-            })
-    } else {
-        void vscode.window.showWarningMessage(`Security scan failed. ${error}`, ok)
-    }
->>>>>>> 7b41c4c9
 }
 
 function populateCodeScanLogStream(scannedFiles: Set<string>) {
