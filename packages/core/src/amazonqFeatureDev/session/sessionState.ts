--- conflicted
+++ resolved
@@ -363,13 +363,10 @@
                     this.currentIteration + 1,
                     this.codeGenerationRemainingIterationCount,
                     this.codeGenerationTotalIterationCount,
-<<<<<<< HEAD
                     this.tokenSource,
                     this.currentCodeGenerationId
-=======
                     action.uploadHistory,
                     codeGenerationId
->>>>>>> 62e9cfb6
                 )
                 return {
                     nextState,
@@ -489,15 +486,12 @@
         public references: CodeReference[],
         public tabID: string,
         private currentIteration: number,
+        public uploadHistory: UploadHistory = {},
         public codeGenerationRemainingIterationCount?: number,
         public codeGenerationTotalIterationCount?: number,
-<<<<<<< HEAD
         public superTokenSource?: vscode.CancellationTokenSource,
         public currentCodeGenerationId?: string
-=======
-        public uploadHistory: UploadHistory = {},
         public codeGenerationId?: string
->>>>>>> 62e9cfb6
     ) {
         this.tokenSource = superTokenSource || new vscode.CancellationTokenSource()
         this.uploadId = config.uploadId
