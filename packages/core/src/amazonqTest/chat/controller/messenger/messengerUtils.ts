/*!
 * Copyright Amazon.com, Inc. or its affiliates. All Rights Reserved.
 * SPDX-License-Identifier: Apache-2.0
 *
 */

// These enums map to string IDs
export enum ButtonActions {
    ACCEPT = 'Accept',
    MODIFY = 'Modify',
    REJECT = 'Reject',
    VIEW_DIFF = 'View-Diff',
    STOP_TEST_GEN = 'Stop-Test-Generation',
    STOP_BUILD = 'Stop-Build-Process',
<<<<<<< HEAD
    STOP_FIXING_TEST = 'Stop-Fixing-Test',
=======
    PROVIDE_FEEDBACK = 'Provide-Feedback',
>>>>>>> 574fde42
}

// TODO: Refactor the common functionality between Transform, FeatureDev, CWSPRChat, Scan and UTG to a new Folder.

export default class MessengerUtils {
    static stringToEnumValue = <T extends { [key: string]: string }, K extends keyof T & string>(
        enumObject: T,
        value: `${T[K]}`
    ): T[K] => {
        if (Object.values(enumObject).includes(value)) {
            return value as unknown as T[K]
        } else {
            throw new Error('Value provided was not found in Enum')
        }
    }
}<|MERGE_RESOLUTION|>--- conflicted
+++ resolved
@@ -12,11 +12,8 @@
     VIEW_DIFF = 'View-Diff',
     STOP_TEST_GEN = 'Stop-Test-Generation',
     STOP_BUILD = 'Stop-Build-Process',
-<<<<<<< HEAD
     STOP_FIXING_TEST = 'Stop-Fixing-Test',
-=======
     PROVIDE_FEEDBACK = 'Provide-Feedback',
->>>>>>> 574fde42
 }
 
 // TODO: Refactor the common functionality between Transform, FeatureDev, CWSPRChat, Scan and UTG to a new Folder.
