{
    "name": "aws-toolkit-vscode",
    "displayName": "AWS Toolkit",
    "description": "Including CodeCatalyst, Infrastructure Composer, and support for Lambda, S3, CloudWatch Logs, CloudFormation, and many other services.",
<<<<<<< HEAD
    "version": "3.28.0-SNAPSHOT",
=======
    "version": "3.27.0-SNAPSHOT",
>>>>>>> b3c38d65
    "extensionKind": [
        "workspace"
    ],
    "publisher": "amazonwebservices",
    "license": "Apache-2.0",
    "repository": {
        "type": "git",
        "url": "https://github.com/aws/aws-toolkit-vscode"
    },
    "icon": "resources/marketplace/aws-icon-256x256.png",
    "bugs": {
        "url": "https://github.com/aws/aws-toolkit-vscode/issues"
    },
    "galleryBanner": {
        "color": "#232F3E",
        "theme": "dark"
    },
    "categories": [
        "Debuggers",
        "Linters",
        "Visualization",
        "Notebooks",
        "Other"
    ],
    "keywords": [
        "Lambda",
        "CodeCatalyst",
        "Composer",
        "Amazon",
        "S3"
    ],
    "preview": false,
    "qna": "https://github.com/aws/aws-toolkit-vscode/issues",
    "activationEvents": [
        "onStartupFinished",
        "onUri",
        "onDebugResolve:aws-sam",
        "onDebugInitialConfigurations",
        "onLanguage:javascript",
        "onLanguage:java",
        "onLanguage:python",
        "onLanguage:csharp",
        "onLanguage:yaml",
        "onFileSystem:s3",
        "onFileSystem:s3-readonly"
    ],
    "main": "./dist/src/extensionNode",
    "browser": "./dist/src/extensionWeb",
    "engines": {
        "npm": "^10.1.0",
        "vscode": "^1.68.0"
    },
    "scripts": {
        "vscode:prepublish": "npm run clean && npm run buildScripts && webpack --mode production",
        "buildScripts": "npm run generateNonCodeFiles && npm run copyFiles && npm run generateIcons && npm run generateSettings && npm run generateConfigurationAttributes && tsc -p ./ --noEmit",
        "generateConfigurationAttributes": "ts-node ./scripts/build/generateConfigurationAttributes.ts",
        "generateNonCodeFiles": "ts-node ../../scripts/generateNonCodeFiles.ts",
        "copyFiles": "ts-node ./scripts/build/copyFiles.ts",
        "clean": "ts-node ../../scripts/clean.ts dist/ LICENSE NOTICE quickStart*",
        "compile": "npm run clean && npm run buildScripts && webpack",
        "compileDev": "npm run compile -- --mode development",
        "compileOnly": "tsc -p ./",
        "webWatch": "npm run clean && npm run buildScripts && webpack --mode development --watch",
        "webCompile": "npm run clean && npm run buildScripts && webpack --config-name web",
        "webRun": "npx @vscode/test-web --open-devtools --browserOption=--disable-web-security --waitForDebugger=9222 --extensionDevelopmentPath=. .",
        "testCompile": "npm run clean && npm run buildScripts && npm run compileOnly",
        "test": "npm run testCompile && c8 --allowExternal ts-node ../core/scripts/test/launchTest.ts unit dist/test/unit/index.js ../core/dist/src/testFixtures/workspaceFolder",
        "testE2E": "npm run testCompile && c8 --allowExternal ts-node ../core/scripts/test/launchTest.ts e2e dist/test/e2e/index.js ../core/dist/src/testFixtures/workspaceFolder",
        "testInteg": "npm run testCompile && c8 --allowExternal ts-node ../core/scripts/test/launchTest.ts integration dist/test/integ/index.js ../core/dist/src/testFixtures/workspaceFolder",
        "package": "ts-node ../../scripts/package.ts",
        "lint": "true",
        "createRelease": "ts-node ../../scripts/createRelease.ts",
        "newChange": "ts-node ../../scripts/newChange.ts",
        "watch": "npm run clean && npm run buildScripts && tsc -watch -p ./",
        "generateIcons": "ts-node ../../scripts/generateIcons.ts",
        "generateSettings": "ts-node ../../scripts/generateSettings.ts"
    },
    "contributes": {
        "configuration": {
            "type": "object",
            "title": "%AWS.productName%",
            "cloud9": {
                "cn": {
                    "title": "%AWS.productName.cn%"
                }
            },
            "properties": {
                "aws.profile": {
                    "type": "string",
                    "deprecationMessage": "The current profile is now stored internally by the Toolkit.",
                    "description": "%AWS.configuration.profileDescription%"
                },
                "aws.ecs.openTerminalCommand": {
                    "type": "string",
                    "default": "/bin/sh",
                    "markdownDescription": "%AWS.configuration.description.ecs.openTerminalCommand%"
                },
                "aws.iot.maxItemsPerPage": {
                    "type": "number",
                    "default": 100,
                    "minimum": 1,
                    "maximum": 250,
                    "markdownDescription": "%AWS.configuration.description.iot.maxItemsPerPage%"
                },
                "aws.s3.maxItemsPerPage": {
                    "type": "number",
                    "default": 300,
                    "minimum": 3,
                    "maximum": 1000,
                    "markdownDescription": "%AWS.configuration.description.s3.maxItemsPerPage%"
                },
                "aws.samcli.location": {
                    "type": "string",
                    "scope": "machine",
                    "default": "",
                    "markdownDescription": "%AWS.configuration.description.samcli.location%"
                },
                "aws.samcli.lambdaTimeout": {
                    "type": "number",
                    "default": 90000,
                    "markdownDescription": "%AWS.configuration.description.samcli.lambdaTimeout%"
                },
                "aws.samcli.legacyDeploy": {
                    "type": "boolean",
                    "default": false,
                    "markdownDescription": "%AWS.configuration.description.samcli.legacyDeploy%"
                },
                "aws.telemetry": {
                    "type": "boolean",
                    "default": true,
                    "markdownDescription": "%AWS.configuration.description.telemetry%",
                    "cloud9": {
                        "cn": {
                            "markdownDescription": "%AWS.configuration.description.telemetry.cn%"
                        }
                    }
                },
                "aws.stepfunctions.asl.format.enable": {
                    "type": "boolean",
                    "scope": "window",
                    "default": true,
                    "description": "%AWS.stepFunctions.asl.format.enable.desc%"
                },
                "aws.stepfunctions.asl.maxItemsComputed": {
                    "type": "number",
                    "default": 5000,
                    "description": "%AWS.stepFunctions.asl.maxItemsComputed.desc%"
                },
                "aws.ssmDocument.ssm.maxItemsComputed": {
                    "type": "number",
                    "default": 5000,
                    "description": "%AWS.ssmDocument.ssm.maxItemsComputed.desc%"
                },
                "aws.cwl.limit": {
                    "type": "number",
                    "default": 10000,
                    "description": "%AWS.cwl.limit.desc%",
                    "maximum": 10000
                },
                "aws.samcli.manuallySelectedBuckets": {
                    "type": "object",
                    "description": "%AWS.samcli.deploy.bucket.recentlyUsed%",
                    "default": []
                },
                "aws.samcli.enableCodeLenses": {
                    "type": "boolean",
                    "description": "%AWS.configuration.enableCodeLenses%",
                    "default": false
                },
                "aws.suppressPrompts": {
                    "type": "object",
                    "description": "%AWS.configuration.description.suppressPrompts%",
                    "default": {},
                    "properties": {
                        "apprunnerNotifyPricing": {
                            "type": "boolean",
                            "default": false
                        },
                        "apprunnerNotifyPause": {
                            "type": "boolean",
                            "default": false
                        },
                        "ecsRunCommand": {
                            "type": "boolean",
                            "default": false
                        },
                        "ecsRunCommandEnable": {
                            "type": "boolean",
                            "default": false
                        },
                        "ecsRunCommandDisable": {
                            "type": "boolean",
                            "default": false
                        },
                        "regionAddAutomatically": {
                            "type": "boolean",
                            "default": false
                        },
                        "yamlExtPrompt": {
                            "type": "boolean",
                            "default": false
                        },
                        "fileViewerEdit": {
                            "type": "boolean",
                            "default": false
                        },
                        "createCredentialsProfile": {
                            "type": "boolean",
                            "default": false
                        },
                        "samcliConfirmDevStack": {
                            "type": "boolean",
                            "default": false
                        },
                        "remoteConnected": {
                            "type": "boolean",
                            "default": false
                        },
                        "codeCatalystConnectionExpired": {
                            "type": "boolean",
                            "default": false
                        },
                        "ssoCacheError": {
                            "type": "boolean",
                            "default": false
                        }
                    },
                    "additionalProperties": false
                },
                "aws.experiments": {
                    "type": "object",
                    "markdownDescription": "%AWS.configuration.description.experiments%",
                    "default": {
                        "jsonResourceModification": false
                    },
                    "properties": {
                        "jsonResourceModification": {
                            "type": "boolean",
                            "default": false
                        }
                    },
                    "additionalProperties": false
                },
                "aws.resources.enabledResources": {
                    "type": "array",
                    "description": "%AWS.configuration.description.resources.enabledResources%",
                    "items": {
                        "type": "string"
                    }
                },
                "aws.lambda.recentlyUploaded": {
                    "type": "object",
                    "description": "%AWS.configuration.description.lambda.recentlyUploaded%",
                    "default": []
                },
                "aws.accessAnalyzer.policyChecks.checkNoNewAccessFilePath": {
                    "type": "string",
                    "default": "",
                    "description": "File path or S3 path to a text document for CheckNoNewAccess custom check.",
                    "scope": "window"
                },
                "aws.accessAnalyzer.policyChecks.checkAccessNotGrantedFilePath": {
                    "type": "string",
                    "default": "",
                    "description": "File path or S3 path to a text document for CheckAccessNotGranted custom check.",
                    "scope": "window"
                },
                "aws.accessAnalyzer.policyChecks.cloudFormationParameterFilePath": {
                    "type": "string",
                    "default": "",
                    "description": "A JSON formatted file that specifies template parameter values, a stack policy, and tags. Only parameters are used from this file.",
                    "scope": "machine-overridable"
                }
            }
        },
        "debuggers": [
            {
                "type": "aws-sam",
                "when": "isCloud9 || !aws.isWebExtHost",
                "label": "%AWS.configuration.description.awssam.debug.label%",
                "configurationAttributes": {
                    "direct-invoke": {
                        "$schema": "http://json-schema.org/draft-07/schema#",
                        "title": "AwsSamDebuggerConfiguration",
                        "additionalProperties": false,
                        "properties": {
                            "aws": {
                                "title": "AWS Connection",
                                "description": "%AWS.configuration.description.awssam.debug.aws%",
                                "properties": {
                                    "credentials": {
                                        "description": "%AWS.configuration.description.awssam.debug.credentials%",
                                        "type": "string",
                                        "cloud9": {
                                            "cn": {
                                                "description": "%AWS.configuration.description.awssam.debug.credentials.cn%"
                                            }
                                        }
                                    },
                                    "region": {
                                        "description": "%AWS.configuration.description.awssam.debug.region%",
                                        "type": "string"
                                    }
                                },
                                "additionalProperties": false,
                                "type": "object"
                            },
                            "invokeTarget": {
                                "oneOf": [
                                    {
                                        "title": "Template Target Properties",
                                        "description": "%AWS.configuration.description.awssam.debug.invokeTarget%",
                                        "properties": {
                                            "templatePath": {
                                                "description": "%AWS.configuration.description.awssam.debug.templatePath%",
                                                "type": "string"
                                            },
                                            "logicalId": {
                                                "description": "%AWS.configuration.description.awssam.debug.logicalId%",
                                                "type": "string"
                                            },
                                            "target": {
                                                "description": "%AWS.configuration.description.awssam.debug.target%",
                                                "type": "string",
                                                "enum": [
                                                    "template"
                                                ]
                                            }
                                        },
                                        "additionalProperties": false,
                                        "required": [
                                            "templatePath",
                                            "logicalId",
                                            "target"
                                        ],
                                        "type": "object"
                                    },
                                    {
                                        "title": "Code Target Properties",
                                        "description": "%AWS.configuration.description.awssam.debug.invokeTarget%",
                                        "properties": {
                                            "lambdaHandler": {
                                                "description": "%AWS.configuration.description.awssam.debug.lambdaHandler%",
                                                "type": "string"
                                            },
                                            "projectRoot": {
                                                "description": "%AWS.configuration.description.awssam.debug.projectRoot%",
                                                "type": "string"
                                            },
                                            "target": {
                                                "description": "%AWS.configuration.description.awssam.debug.target%",
                                                "type": "string",
                                                "enum": [
                                                    "code"
                                                ]
                                            },
                                            "architecture": {
                                                "description": "%AWS.configuration.description.awssam.debug.architecture%",
                                                "type": "string",
                                                "enum": [
                                                    "x86_64",
                                                    "arm64"
                                                ]
                                            }
                                        },
                                        "additionalProperties": false,
                                        "required": [
                                            "lambdaHandler",
                                            "projectRoot",
                                            "target"
                                        ],
                                        "type": "object"
                                    },
                                    {
                                        "title": "API Target Properties",
                                        "description": "%AWS.configuration.description.awssam.debug.invokeTarget%",
                                        "properties": {
                                            "templatePath": {
                                                "description": "%AWS.configuration.description.awssam.debug.templatePath%",
                                                "type": "string"
                                            },
                                            "logicalId": {
                                                "description": "%AWS.configuration.description.awssam.debug.logicalId%",
                                                "type": "string"
                                            },
                                            "target": {
                                                "description": "%AWS.configuration.description.awssam.debug.target%",
                                                "type": "string",
                                                "enum": [
                                                    "api"
                                                ]
                                            }
                                        },
                                        "additionalProperties": false,
                                        "required": [
                                            "templatePath",
                                            "logicalId",
                                            "target"
                                        ],
                                        "type": "object"
                                    }
                                ]
                            },
                            "lambda": {
                                "title": "Lambda Properties",
                                "description": "%AWS.configuration.description.awssam.debug.lambda%",
                                "properties": {
                                    "environmentVariables": {
                                        "description": "%AWS.configuration.description.awssam.debug.envvars%",
                                        "additionalProperties": {
                                            "type": [
                                                "string"
                                            ]
                                        },
                                        "type": "object"
                                    },
                                    "payload": {
                                        "description": "%AWS.configuration.description.awssam.debug.event%",
                                        "properties": {
                                            "json": {
                                                "description": "%AWS.configuration.description.awssam.debug.event.json%",
                                                "type": "object"
                                            },
                                            "path": {
                                                "description": "%AWS.configuration.description.awssam.debug.event.path%",
                                                "type": "string"
                                            }
                                        },
                                        "additionalProperties": false,
                                        "type": "object"
                                    },
                                    "memoryMb": {
                                        "description": "%AWS.configuration.description.awssam.debug.memoryMb%",
                                        "type": "number"
                                    },
                                    "runtime": {
                                        "description": "%AWS.configuration.description.awssam.debug.runtime%",
                                        "type": "string"
                                    },
                                    "timeoutSec": {
                                        "description": "%AWS.configuration.description.awssam.debug.timeout%",
                                        "type": "number"
                                    },
                                    "pathMappings": {
                                        "type:": "array",
                                        "items": {
                                            "title": "Path Mapping",
                                            "type": "object",
                                            "properties": {
                                                "localRoot": {
                                                    "type": "string"
                                                },
                                                "remoteRoot": {
                                                    "type": "string"
                                                }
                                            },
                                            "additionalProperties": false,
                                            "required": [
                                                "localRoot",
                                                "remoteRoot"
                                            ]
                                        }
                                    }
                                },
                                "additionalProperties": false,
                                "type": "object"
                            },
                            "sam": {
                                "title": "SAM CLI Properties",
                                "description": "%AWS.configuration.description.awssam.debug.sam%",
                                "properties": {
                                    "buildArguments": {
                                        "description": "%AWS.configuration.description.awssam.debug.buildArguments%",
                                        "type": "array",
                                        "items": {
                                            "type": "string"
                                        }
                                    },
                                    "buildDir": {
                                        "description": "%AWS.configuration.description.awssam.debug.buildDir%",
                                        "type": "string"
                                    },
                                    "containerBuild": {
                                        "description": "%AWS.configuration.description.awssam.debug.containerBuild%",
                                        "type": "boolean"
                                    },
                                    "dockerNetwork": {
                                        "description": "%AWS.configuration.description.awssam.debug.dockerNetwork%",
                                        "type": "string"
                                    },
                                    "localArguments": {
                                        "description": "%AWS.configuration.description.awssam.debug.localArguments%",
                                        "type": "array",
                                        "items": {
                                            "type": "string"
                                        }
                                    },
                                    "skipNewImageCheck": {
                                        "description": "%AWS.configuration.description.awssam.debug.skipNewImageCheck%",
                                        "type": "boolean"
                                    },
                                    "template": {
                                        "description": "%AWS.configuration.description.awssam.debug.template%",
                                        "properties": {
                                            "parameters": {
                                                "description": "%AWS.configuration.description.awssam.debug.templateParameters%",
                                                "additionalProperties": {
                                                    "type": [
                                                        "string",
                                                        "number"
                                                    ]
                                                },
                                                "type": "object"
                                            }
                                        },
                                        "type": "object",
                                        "additionalProperties": false
                                    }
                                },
                                "additionalProperties": false,
                                "type": "object"
                            },
                            "api": {
                                "title": "API Gateway Properties",
                                "description": "%AWS.configuration.description.awssam.debug.api%",
                                "properties": {
                                    "path": {
                                        "description": "%AWS.configuration.description.awssam.debug.api.path%",
                                        "type": "string"
                                    },
                                    "httpMethod": {
                                        "description": "%AWS.configuration.description.awssam.debug.api.httpMethod%",
                                        "type": "string",
                                        "enum": [
                                            "delete",
                                            "get",
                                            "head",
                                            "options",
                                            "patch",
                                            "post",
                                            "put"
                                        ]
                                    },
                                    "payload": {
                                        "description": "%AWS.configuration.description.awssam.debug.event%",
                                        "properties": {
                                            "json": {
                                                "description": "%AWS.configuration.description.awssam.debug.event.json%",
                                                "type": "object"
                                            },
                                            "path": {
                                                "description": "%AWS.configuration.description.awssam.debug.event.path%",
                                                "type": "string"
                                            }
                                        },
                                        "additionalProperties": false,
                                        "type": "object"
                                    },
                                    "headers": {
                                        "description": "%AWS.configuration.description.awssam.debug.api.headers%",
                                        "type": "object",
                                        "additionalProperties": {
                                            "type": "string"
                                        }
                                    },
                                    "querystring": {
                                        "description": "%AWS.configuration.description.awssam.debug.api.queryString%",
                                        "type": "string"
                                    },
                                    "stageVariables": {
                                        "description": "%AWS.configuration.description.awssam.debug.api.stageVariables%",
                                        "type": "object",
                                        "additionalProperties": {
                                            "type": "string"
                                        }
                                    },
                                    "clientCertificateId": {
                                        "description": "%AWS.configuration.description.awssam.debug.api.clientCertId%",
                                        "type": "string"
                                    }
                                },
                                "additionalProperties": false,
                                "required": [
                                    "path",
                                    "httpMethod"
                                ],
                                "type": "object"
                            }
                        },
                        "required": [
                            "invokeTarget"
                        ],
                        "type": "object"
                    }
                },
                "configurationSnippets": [
                    {
                        "label": "%AWS.configuration.description.awssam.debug.snippets.lambdaCode.label%",
                        "description": "%AWS.configuration.description.awssam.debug.snippets.lambdaCode.description%",
                        "body": {
                            "type": "aws-sam",
                            "request": "direct-invoke",
                            "name": "${3:Invoke Lambda}",
                            "invokeTarget": {
                                "target": "code",
                                "lambdaHandler": "${1:Function Handler}",
                                "projectRoot": "^\"\\${workspaceFolder}\""
                            },
                            "lambda": {
                                "runtime": "${2:Lambda Runtime}",
                                "payload": {
                                    "json": {}
                                }
                            }
                        },
                        "cloud9": {
                            "cn": {
                                "label": "%AWS.configuration.description.awssam.debug.snippets.lambdaCode.label.cn%",
                                "description": "%AWS.configuration.description.awssam.debug.snippets.lambdaCode.description.cn%"
                            }
                        }
                    },
                    {
                        "label": "%AWS.configuration.description.awssam.debug.snippets.lambdaTemplate.label%",
                        "description": "%AWS.configuration.description.awssam.debug.snippets.lambdaTemplate.description%",
                        "body": {
                            "type": "aws-sam",
                            "request": "direct-invoke",
                            "name": "${3:Invoke Lambda}",
                            "invokeTarget": {
                                "target": "template",
                                "templatePath": "${1:Template Location}",
                                "logicalId": "${2:Function Logical ID}"
                            },
                            "lambda": {
                                "payload": {
                                    "json": {}
                                }
                            }
                        },
                        "cloud9": {
                            "cn": {
                                "label": "%AWS.configuration.description.awssam.debug.snippets.lambdaTemplate.label.cn%",
                                "description": "%AWS.configuration.description.awssam.debug.snippets.lambdaTemplate.description.cn%"
                            }
                        }
                    },
                    {
                        "label": "%AWS.configuration.description.awssam.debug.snippets.api.label%",
                        "description": "%AWS.configuration.description.awssam.debug.snippets.api.description%",
                        "body": {
                            "type": "aws-sam",
                            "request": "direct-invoke",
                            "name": "${5:Invoke Lambda with API Gateway}",
                            "invokeTarget": {
                                "target": "api",
                                "templatePath": "${1:Template Location}",
                                "logicalId": "${2:Function Logical ID}"
                            },
                            "api": {
                                "path": "${3:Path}",
                                "httpMethod": "${4:Method}",
                                "payload": {
                                    "json": {}
                                }
                            }
                        },
                        "cloud9": {
                            "cn": {
                                "label": "%AWS.configuration.description.awssam.debug.snippets.api.label.cn%",
                                "description": "%AWS.configuration.description.awssam.debug.snippets.api.description.cn%"
                            }
                        }
                    }
                ]
            }
        ],
        "viewsContainers": {
            "activitybar": [
                {
                    "id": "aws-explorer",
                    "title": "%AWS.title%",
                    "icon": "resources/aws-logo.svg",
                    "cloud9": {
                        "cn": {
                            "title": "%AWS.title.cn%",
                            "icon": "resources/aws-cn-logo.svg"
                        }
                    }
                }
            ]
        },
        "viewsWelcome": [
            {
                "view": "aws.appBuilderForFileExplorer",
                "when": "!aws.isWebExtHost",
                "contents": "[Open walkthrough](command:aws.toolkit.lambda.openWalkthrough)\n [Open Folder](command:vscode.openFolder)"
            },
            {
                "view": "aws.appBuilder",
                "when": "!aws.isWebExtHost",
                "contents": "[Open walkthrough](command:aws.toolkit.lambda.openWalkthrough)\n [Open Folder](command:vscode.openFolder)"
            }
        ],
        "views": {
            "explorer": [
                {
                    "id": "aws.appBuilderForFileExplorer",
                    "name": "%AWS.appBuilder.explorerTitle%",
                    "when": "(isCloud9 || !aws.isWebExtHost) && !aws.appBuilder.hide",
                    "contextualTitle": "Application Builder",
                    "widget": {
                        "type": "inspector"
                    }
                }
            ],
            "aws-explorer": [
                {
                    "id": "aws.amazonq.codewhisperer",
                    "name": "%AWS.amazonq.codewhisperer.title%",
                    "when": "!isCloud9 && !aws.isSageMaker && !aws.toolkit.amazonq.dismissed && !aws.explorer.showAuthView"
                },
                {
                    "id": "aws.explorer",
                    "name": "%AWS.lambda.explorerTitle%",
                    "when": "(isCloud9 || !aws.isWebExtHost) && !aws.explorer.showAuthView"
                },
                {
                    "id": "aws.cdk",
                    "name": "%AWS.cdk.explorerTitle%",
                    "when": "!aws.explorer.showAuthView"
                },
                {
                    "id": "aws.appBuilder",
                    "name": "%AWS.appBuilder.explorerTitle%",
                    "when": "(isCloud9 || !aws.isWebExtHost) && !aws.explorer.showAuthView"
                },
                {
                    "id": "aws.codecatalyst",
                    "name": "%AWS.codecatalyst.explorerTitle%",
                    "when": "(!isCloud9 && !aws.isSageMaker || isCloud9CodeCatalyst) && !aws.explorer.showAuthView"
                },
                {
                    "type": "webview",
                    "id": "aws.toolkit.AmazonCommonAuth",
                    "name": "%AWS.amazonq.login%",
                    "when": "!isCloud9 && !aws.isSageMaker && aws.explorer.showAuthView"
                }
            ]
        },
        "submenus": [
            {
                "id": "aws.toolkit.auth",
                "label": "%AWS.submenu.auth.title%",
                "icon": "$(ellipsis)",
                "when": "isCloud9 || !aws.isWebExtHost"
            },
            {
                "id": "aws.codecatalyst.submenu",
                "label": "%AWS.codecatalyst.submenu.title%",
                "icon": "$(ellipsis)",
                "when": "isCloud9 || !aws.isWebExtHost"
            },
            {
                "label": "%AWS.generic.feedback%",
                "id": "aws.toolkit.submenu.feedback"
            },
            {
                "label": "%AWS.generic.help%",
                "id": "aws.toolkit.submenu.help"
            }
        ],
        "menus": {
            "commandPalette": [
                {
                    "command": "aws.apig.copyUrl",
                    "when": "false"
                },
                {
                    "command": "aws.launchDebugConfigForm",
                    "when": "false"
                },
                {
                    "command": "aws.apig.invokeRemoteRestApi",
                    "when": "false"
                },
                {
                    "command": "aws.deleteCloudFormation",
                    "when": "false"
                },
                {
                    "command": "aws.downloadStateMachineDefinition",
                    "when": "false"
                },
                {
                    "command": "aws.ecr.createRepository",
                    "when": "false"
                },
                {
                    "command": "aws.executeStateMachine",
                    "when": "false"
                },
                {
                    "command": "aws.copyArn",
                    "when": "false"
                },
                {
                    "command": "aws.copyName",
                    "when": "false"
                },
                {
                    "command": "aws.listCommands",
                    "when": "false"
                },
                {
                    "command": "aws.codecatalyst.listCommands",
                    "when": "false"
                },
                {
                    "command": "aws.codecatalyst.manageConnections",
                    "when": "false"
                },
                {
                    "command": "aws.codecatalyst.openDevEnv",
                    "when": "!isCloud9"
                },
                {
                    "command": "aws.codecatalyst.createDevEnv",
                    "when": "!isCloud9"
                },
                {
                    "command": "aws.downloadSchemaItemCode",
                    "when": "false"
                },
                {
                    "command": "aws.deleteLambda",
                    "when": "false"
                },
                {
                    "command": "aws.downloadLambda",
                    "when": "false"
                },
                {
                    "command": "aws.invokeLambda",
                    "when": "false"
                },
                {
                    "command": "aws.copyLambdaUrl",
                    "when": "false"
                },
                {
                    "command": "aws.viewSchemaItem",
                    "when": "false"
                },
                {
                    "command": "aws.searchSchema",
                    "when": "false"
                },
                {
                    "command": "aws.searchSchemaPerRegistry",
                    "when": "false"
                },
                {
                    "command": "aws.refreshAwsExplorer",
                    "when": "false"
                },
                {
                    "command": "aws.cdk.refresh",
                    "when": "false"
                },
                {
                    "command": "aws.cdk.viewDocs",
                    "when": "false"
                },
                {
                    "command": "aws.appBuilder.refresh",
                    "when": "false"
                },
                {
                    "command": "aws.appBuilderForFileExplorer.refresh",
                    "when": "false"
                },
                {
                    "command": "aws.appBuilder.viewDocs",
                    "when": "false"
                },
                {
                    "command": "aws.ssmDocument.openLocalDocument",
                    "when": "false"
                },
                {
                    "command": "aws.ssmDocument.openLocalDocumentJson",
                    "when": "false"
                },
                {
                    "command": "aws.ssmDocument.openLocalDocumentYaml",
                    "when": "false"
                },
                {
                    "command": "aws.ssmDocument.deleteDocument",
                    "when": "false"
                },
                {
                    "command": "aws.ssmDocument.updateDocumentVersion",
                    "when": "false"
                },
                {
                    "command": "aws.copyLogResource",
                    "when": "resourceScheme == aws-cwl"
                },
                {
                    "command": "aws.saveCurrentLogDataContent",
                    "when": "resourceScheme == aws-cwl"
                },
                {
                    "command": "aws.s3.editFile",
                    "when": "resourceScheme == s3-readonly"
                },
                {
                    "command": "aws.cwl.viewLogStream",
                    "when": "false"
                },
                {
                    "command": "aws.cwl.changeFilterPattern",
                    "when": "false"
                },
                {
                    "command": "aws.cwl.changeTimeFilter",
                    "when": "false"
                },
                {
                    "command": "aws.ecr.deleteRepository",
                    "when": "false"
                },
                {
                    "command": "aws.ecr.copyTagUri",
                    "when": "false"
                },
                {
                    "command": "aws.ecr.copyRepositoryUri",
                    "when": "false"
                },
                {
                    "command": "aws.ecr.deleteTag",
                    "when": "false"
                },
                {
                    "command": "aws.iot.createThing",
                    "when": "false"
                },
                {
                    "command": "aws.iot.deleteThing",
                    "when": "false"
                },
                {
                    "command": "aws.iot.createCert",
                    "when": "false"
                },
                {
                    "command": "aws.iot.deleteCert",
                    "when": "false"
                },
                {
                    "command": "aws.iot.attachCert",
                    "when": "false"
                },
                {
                    "command": "aws.iot.attachPolicy",
                    "when": "false"
                },
                {
                    "command": "aws.iot.activateCert",
                    "when": "false"
                },
                {
                    "command": "aws.iot.deactivateCert",
                    "when": "false"
                },
                {
                    "command": "aws.iot.revokeCert",
                    "when": "false"
                },
                {
                    "command": "aws.iot.createPolicy",
                    "when": "false"
                },
                {
                    "command": "aws.iot.deletePolicy",
                    "when": "false"
                },
                {
                    "command": "aws.iot.createPolicyVersion",
                    "when": "false"
                },
                {
                    "command": "aws.iot.deletePolicyVersion",
                    "when": "false"
                },
                {
                    "command": "aws.iot.detachCert",
                    "when": "false"
                },
                {
                    "command": "aws.iot.detachPolicy",
                    "when": "false"
                },
                {
                    "command": "aws.iot.viewPolicyVersion",
                    "when": "false"
                },
                {
                    "command": "aws.iot.setDefaultPolicy",
                    "when": "false"
                },
                {
                    "command": "aws.iot.copyEndpoint",
                    "when": "false"
                },
                {
                    "command": "aws.deploySamApplication",
                    "when": "config.aws.samcli.legacyDeploy"
                },
                {
                    "command": "aws.redshift.editConnection",
                    "when": "false"
                },
                {
                    "command": "aws.redshift.deleteConnection",
                    "when": "false"
                },
                {
                    "command": "aws.samcli.sync",
                    "when": "!config.aws.samcli.legacyDeploy"
                },
                {
                    "command": "aws.appBuilder.build",
                    "when": "!aws.isWebExtHost"
                },
                {
                    "command": "aws.s3.copyPath",
                    "when": "false"
                },
                {
                    "command": "aws.s3.createBucket",
                    "when": "false"
                },
                {
                    "command": "aws.s3.createFolder",
                    "when": "false"
                },
                {
                    "command": "aws.s3.deleteBucket",
                    "when": "false"
                },
                {
                    "command": "aws.s3.deleteFile",
                    "when": "false"
                },
                {
                    "command": "aws.s3.downloadFileAs",
                    "when": "false"
                },
                {
                    "command": "aws.s3.openFile",
                    "when": "false"
                },
                {
                    "command": "aws.s3.editFile",
                    "when": "false"
                },
                {
                    "command": "aws.s3.uploadFileToParent",
                    "when": "false"
                },
                {
                    "command": "aws.apprunner.startDeployment",
                    "when": "false"
                },
                {
                    "command": "aws.apprunner.createService",
                    "when": "false"
                },
                {
                    "command": "aws.apprunner.pauseService",
                    "when": "false"
                },
                {
                    "command": "aws.apprunner.resumeService",
                    "when": "false"
                },
                {
                    "command": "aws.apprunner.copyServiceUrl",
                    "when": "false"
                },
                {
                    "command": "aws.apprunner.open",
                    "when": "false"
                },
                {
                    "command": "aws.apprunner.deleteService",
                    "when": "false"
                },
                {
                    "command": "aws.apprunner.createServiceFromEcr",
                    "when": "false"
                },
                {
                    "command": "aws.resources.copyIdentifier",
                    "when": "false"
                },
                {
                    "command": "aws.resources.openResourcePreview",
                    "when": "false"
                },
                {
                    "command": "aws.resources.createResource",
                    "when": "false"
                },
                {
                    "command": "aws.resources.deleteResource",
                    "when": "false"
                },
                {
                    "command": "aws.resources.updateResource",
                    "when": "false"
                },
                {
                    "command": "aws.resources.updateResourceInline",
                    "when": "false"
                },
                {
                    "command": "aws.resources.saveResource",
                    "when": "false"
                },
                {
                    "command": "aws.resources.closeResource",
                    "when": "false"
                },
                {
                    "command": "aws.resources.viewDocs",
                    "when": "false"
                },
                {
                    "command": "aws.ecs.runCommandInContainer",
                    "when": "false"
                },
                {
                    "command": "aws.ecs.openTaskInTerminal",
                    "when": "false"
                },
                {
                    "command": "aws.ecs.enableEcsExec",
                    "when": "false"
                },
                {
                    "command": "aws.ecs.disableEcsExec",
                    "when": "false"
                },
                {
                    "command": "aws.ecs.viewDocumentation",
                    "when": "false"
                },
                {
                    "command": "aws.renderStateMachineGraph",
                    "when": "false"
                },
                {
                    "command": "aws.toolkit.auth.addConnection",
                    "when": "false"
                },
                {
                    "command": "aws.toolkit.auth.switchConnections",
                    "when": "false"
                },
                {
                    "command": "aws.toolkit.auth.help",
                    "when": "false"
                },
                {
                    "command": "aws.toolkit.auth.manageConnections"
                },
                {
                    "command": "aws.ec2.openRemoteConnection",
                    "when": "aws.isDevMode"
                },
                {
                    "command": "aws.ec2.openTerminal",
                    "when": "aws.isDevMode"
                },
                {
                    "command": "aws.ec2.linkToLaunch",
                    "when": "aws.isDevMode"
                },
                {
                    "command": "aws.ec2.startInstance",
                    "when": "aws.isDevMode"
                },
                {
                    "command": "aws.ec2.stopInstance",
                    "when": "aws.isDevMode"
                },
                {
                    "command": "aws.ec2.rebootInstance",
                    "when": "aws.isDevMode"
                },
                {
                    "command": "aws.dev.openMenu",
                    "when": "aws.isDevMode || isCloud9"
                },
                {
                    "command": "aws.openInApplicationComposer",
                    "when": "false"
                },
                {
                    "command": "aws.toolkit.amazonq.learnMore",
                    "when": "false"
                },
                {
                    "command": "aws.toolkit.amazonq.extensionpage",
                    "when": "false"
                },
                {
                    "command": "aws.newThreatComposerFile",
                    "when": "false"
                }
            ],
            "editor/title": [
                {
                    "command": "aws.previewStateMachine",
                    "when": "editorLangId == asl || editorLangId == asl-yaml",
                    "group": "navigation"
                },
                {
                    "command": "aws.saveCurrentLogDataContent",
                    "when": "resourceScheme == aws-cwl",
                    "group": "navigation"
                },
                {
                    "command": "aws.cwl.changeFilterPattern",
                    "when": "resourceScheme == aws-cwl",
                    "group": "navigation"
                },
                {
                    "command": "aws.cwl.changeTimeFilter",
                    "when": "resourceScheme == aws-cwl",
                    "group": "navigation"
                },
                {
                    "command": "aws.s3.editFile",
                    "when": "resourceScheme == s3-readonly",
                    "group": "navigation"
                },
                {
                    "command": "aws.ssmDocument.publishDocument",
                    "when": "editorLangId =~ /^(ssm-yaml|ssm-json)$/",
                    "group": "navigation"
                },
                {
                    "command": "aws.resources.updateResourceInline",
                    "when": "resourceScheme == awsResource && !isCloud9 && config.aws.experiments.jsonResourceModification",
                    "group": "navigation"
                },
                {
                    "command": "aws.resources.closeResource",
                    "when": "resourcePath =~ /^.+(awsResource.json)$/",
                    "group": "navigation"
                },
                {
                    "command": "aws.resources.saveResource",
                    "when": "resourcePath =~ /^.+(awsResource.json)$/",
                    "group": "navigation"
                },
                {
                    "command": "aws.openInApplicationComposer",
                    "when": "(editorLangId == json && !(resourceFilename =~ /^.*\\.tc\\.json$/)) || editorLangId == yaml || resourceFilename =~ /^.*\\.(template)$/",
                    "group": "navigation"
                }
            ],
            "editor/title/context": [
                {
                    "command": "aws.copyLogResource",
                    "when": "resourceScheme == aws-cwl",
                    "group": "1_cutcopypaste@1"
                }
            ],
            "view/title": [
                {
                    "command": "aws.toolkit.submitFeedback",
                    "when": "view == aws.explorer && !aws.isWebExtHost",
                    "group": "navigation@6"
                },
                {
                    "command": "aws.refreshAwsExplorer",
                    "when": "view == aws.explorer",
                    "group": "navigation@5"
                },
                {
                    "command": "aws.cdk.refresh",
                    "when": "view == aws.cdk",
                    "group": "navigation@1"
                },
                {
                    "command": "aws.appBuilder.refresh",
                    "when": "view == aws.appBuilder",
                    "group": "navigation@1"
                },
                {
                    "command": "aws.appBuilderForFileExplorer.refresh",
                    "when": "view == aws.appBuilderForFileExplorer",
                    "group": "navigation@1"
                },
                {
                    "command": "aws.toolkit.login",
                    "when": "view == aws.explorer",
                    "group": "1_account@1"
                },
                {
                    "command": "aws.showRegion",
                    "when": "view == aws.explorer",
                    "group": "1_account@2"
                },
                {
                    "command": "aws.listCommands",
                    "when": "view == aws.explorer && !isCloud9",
                    "group": "1_account@3"
                },
                {
                    "command": "aws.lambda.createNewSamApp",
                    "when": "view == aws.explorer",
                    "group": "3_lambda@1"
                },
                {
                    "command": "aws.launchConfigForm",
                    "when": "view == aws.explorer",
                    "group": "3_lambda@2"
                },
                {
                    "command": "aws.deploySamApplication",
                    "when": "config.aws.samcli.legacyDeploy && view == aws.explorer",
                    "group": "3_lambda@3"
                },
                {
                    "command": "aws.samcli.sync",
                    "when": "!config.aws.samcli.legacyDeploy && view == aws.explorer",
                    "group": "3_lambda@3"
                },
                {
                    "submenu": "aws.toolkit.submenu.feedback",
                    "when": "view =~ /^aws\\./ && view != aws.AmazonQChatView && view != aws.amazonq.AmazonCommonAuth",
                    "group": "y_toolkitMeta@1"
                },
                {
                    "submenu": "aws.toolkit.submenu.help",
                    "when": "view =~ /^aws\\./ && view != aws.AmazonQChatView && view != aws.amazonq.AmazonCommonAuth",
                    "group": "y_toolkitMeta@2"
                },
                {
                    "command": "aws.codecatalyst.cloneRepo",
                    "when": "view == aws.codecatalyst && !isCloud9 && aws.codecatalyst.connected",
                    "group": "1_codeCatalyst@1"
                },
                {
                    "command": "aws.codecatalyst.createDevEnv",
                    "when": "view == aws.codecatalyst && !isCloud9 && aws.codecatalyst.connected",
                    "group": "1_codeCatalyst@1"
                },
                {
                    "command": "aws.codecatalyst.listCommands",
                    "when": "view == aws.codecatalyst && !isCloud9 && aws.codecatalyst.connected",
                    "group": "1_codeCatalyst@1"
                },
                {
                    "command": "aws.codecatalyst.openDevEnv",
                    "when": "view == aws.codecatalyst && !isCloud9 && aws.codecatalyst.connected",
                    "group": "1_codeCatalyst@1"
                },
                {
                    "command": "aws.codecatalyst.manageConnections",
                    "when": "view == aws.codecatalyst && !isCloud9 && !aws.codecatalyst.connected",
                    "group": "2_codeCatalyst@1"
                },
                {
                    "command": "aws.codecatalyst.signout",
                    "when": "view == aws.codecatalyst && !isCloud9 && aws.codecatalyst.connected",
                    "group": "2_codeCatalyst@1"
                }
            ],
            "explorer/context": [
                {
                    "command": "aws.deploySamApplication",
                    "when": "config.aws.samcli.legacyDeploy && isFileSystemResource && resourceFilename =~ /^template\\.(json|yml|yaml)$/",
                    "group": "z_aws@1"
                },
                {
                    "command": "aws.samcli.sync",
                    "when": "!config.aws.samcli.legacyDeploy && isFileSystemResource && resourceFilename =~ /^(template\\.(json|yml|yaml))|(samconfig\\.toml)$/",
                    "group": "z_aws@1"
                },
                {
                    "command": "aws.uploadLambda",
                    "when": "explorerResourceIsFolder || isFileSystemResource && resourceFilename =~ /^template\\.(json|yml|yaml)$/",
                    "group": "z_aws@3"
                },
                {
                    "command": "aws.openInApplicationComposer",
                    "when": "isFileSystemResource && !(resourceFilename =~ /^.*\\.tc\\.json$/) && resourceFilename =~ /^.*\\.(json|yml|yaml|template)$/",
                    "group": "z_aws@1"
                }
            ],
            "view/item/context": [
                {
                    "command": "aws.apig.invokeRemoteRestApi",
                    "when": "view == aws.explorer && viewItem =~ /^(awsApiGatewayNode)$/",
                    "group": "0@1"
                },
                {
                    "command": "aws.ec2.openTerminal",
                    "group": "0@1",
                    "when": "viewItem =~ /^(awsEc2(Parent|Running)Node)$/"
                },
                {
                    "command": "aws.ec2.openTerminal",
                    "group": "inline@1",
                    "when": "viewItem =~ /^(awsEc2(Parent|Running)Node)$/"
                },
                {
                    "command": "aws.ec2.linkToLaunch",
                    "group": "0@1",
                    "when": "viewItem =~ /^(awsEc2ParentNode)$/"
                },
                {
                    "command": "aws.ec2.linkToLaunch",
                    "group": "inline@1",
                    "when": "viewItem =~ /^(awsEc2ParentNode)$/"
                },
                {
                    "command": "aws.ec2.openRemoteConnection",
                    "group": "0@1",
                    "when": "viewItem =~ /^(awsEc2(Parent|Running)Node)$/"
                },
                {
                    "command": "aws.ec2.openRemoteConnection",
                    "group": "inline@1",
                    "when": "viewItem =~ /^(awsEc2(Parent|Running)Node)$/"
                },
                {
                    "command": "aws.ec2.startInstance",
                    "group": "0@1",
                    "when": "viewItem == awsEc2StoppedNode"
                },
                {
                    "command": "aws.ec2.startInstance",
                    "group": "inline@1",
                    "when": "viewItem == awsEc2StoppedNode"
                },
                {
                    "command": "aws.ec2.stopInstance",
                    "group": "0@1",
                    "when": "viewItem == awsEc2RunningNode"
                },
                {
                    "command": "aws.ec2.stopInstance",
                    "group": "inline@1",
                    "when": "viewItem == awsEc2RunningNode"
                },
                {
                    "command": "aws.ec2.rebootInstance",
                    "group": "0@1",
                    "when": "viewItem == awsEc2RunningNode"
                },
                {
                    "command": "aws.ec2.rebootInstance",
                    "group": "inline@1",
                    "when": "viewItem == awsEc2RunningNode"
                },
                {
                    "command": "aws.ecr.createRepository",
                    "when": "view == aws.explorer && viewItem == awsEcrNode",
                    "group": "inline@1"
                },
                {
                    "command": "aws.iot.createThing",
                    "when": "view == aws.explorer && viewItem == awsIotThingsNode",
                    "group": "inline@1"
                },
                {
                    "command": "aws.iot.createCert",
                    "when": "view == aws.explorer && viewItem == awsIotCertsNode",
                    "group": "inline@1"
                },
                {
                    "command": "aws.iot.createPolicy",
                    "when": "view == aws.explorer && viewItem == awsIotPoliciesNode",
                    "group": "inline@1"
                },
                {
                    "command": "aws.iot.attachCert",
                    "when": "view == aws.explorer && viewItem == awsIotThingNode",
                    "group": "inline@1"
                },
                {
                    "command": "aws.iot.attachPolicy",
                    "when": "view == aws.explorer && viewItem =~ /^awsIotCertificateNode.(Things|Policies)/",
                    "group": "inline@1"
                },
                {
                    "command": "aws.redshift.editConnection",
                    "when": "view == aws.explorer && viewItem == awsRedshiftWarehouseNode",
                    "group": "0@1"
                },
                {
                    "command": "aws.redshift.deleteConnection",
                    "when": "view == aws.explorer && viewItem == awsRedshiftWarehouseNode",
                    "group": "0@2"
                },
                {
                    "command": "aws.s3.openFile",
                    "when": "view == aws.explorer && viewItem == awsS3FileNode && !isCloud9",
                    "group": "0@1"
                },
                {
                    "command": "aws.s3.editFile",
                    "when": "view == aws.explorer && viewItem == awsS3FileNode && !isCloud9",
                    "group": "inline@1"
                },
                {
                    "command": "aws.s3.downloadFileAs",
                    "when": "view == aws.explorer && viewItem == awsS3FileNode",
                    "group": "inline@2"
                },
                {
                    "command": "aws.s3.createBucket",
                    "when": "view == aws.explorer && viewItem == awsS3Node",
                    "group": "inline@1"
                },
                {
                    "command": "aws.s3.createFolder",
                    "when": "view == aws.explorer && viewItem =~ /^(awsS3BucketNode|awsS3FolderNode)$/",
                    "group": "inline@1"
                },
                {
                    "command": "aws.ssmDocument.openLocalDocument",
                    "when": "view == aws.explorer && viewItem =~ /^(awsDocumentItemNode|awsDocumentItemNodeWriteable)$/",
                    "group": "inline@1"
                },
                {
                    "command": "aws.s3.uploadFile",
                    "when": "view == aws.explorer && viewItem =~ /^(awsS3BucketNode|awsS3FolderNode)$/",
                    "group": "inline@2"
                },
                {
                    "command": "aws.showRegion",
                    "when": "view == aws.explorer && viewItem == awsRegionNode",
                    "group": "0@1"
                },
                {
                    "command": "aws.lambda.createNewSamApp",
                    "when": "view == aws.explorer && viewItem == awsLambdaNode || viewItem == awsRegionNode",
                    "group": "1@1"
                },
                {
                    "command": "aws.launchConfigForm",
                    "when": "view == aws.explorer && viewItem == awsLambdaNode || viewItem == awsRegionNode || viewItem == awsCloudFormationRootNode",
                    "group": "1@1"
                },
                {
                    "command": "aws.deploySamApplication",
                    "when": "config.aws.samcli.legacyDeploy && view == aws.explorer && viewItem =~ /^(awsLambdaNode|awsRegionNode|awsCloudFormationRootNode)$/",
                    "group": "1@2"
                },
                {
                    "command": "aws.samcli.sync",
                    "when": "!config.aws.samcli.legacyDeploy && view == aws.explorer && viewItem =~ /^(awsLambdaNode|awsRegionNode|awsCloudFormationRootNode)$/",
                    "group": "1@2"
                },
                {
                    "command": "aws.ec2.copyInstanceId",
                    "when": "view == aws.explorer && viewItem =~ /^(awsEc2(Running|Stopped|Pending)Node)$/",
                    "group": "2@0"
                },
                {
                    "command": "aws.ecr.copyTagUri",
                    "when": "view == aws.explorer && viewItem == awsEcrTagNode",
                    "group": "2@1"
                },
                {
                    "command": "aws.ecr.deleteTag",
                    "when": "view == aws.explorer && viewItem == awsEcrTagNode",
                    "group": "3@1"
                },
                {
                    "command": "aws.ecr.copyRepositoryUri",
                    "when": "view == aws.explorer && viewItem == awsEcrRepositoryNode",
                    "group": "2@1"
                },
                {
                    "command": "aws.ecr.createRepository",
                    "when": "view == aws.explorer && viewItem == awsEcrNode",
                    "group": "0@1"
                },
                {
                    "command": "aws.ecr.deleteRepository",
                    "when": "view == aws.explorer && viewItem == awsEcrRepositoryNode",
                    "group": "3@1"
                },
                {
                    "command": "aws.invokeLambda",
                    "when": "view == aws.explorer && viewItem =~ /^(awsRegionFunctionNode|awsRegionFunctionNodeDownloadable|awsCloudFormationFunctionNode)$/ || viewItem == awsAppBuilderDeployedNode",
                    "group": "0@1"
                },
                {
                    "command": "aws.downloadLambda",
                    "when": "view == aws.explorer && viewItem =~ /^(awsRegionFunctionNode|awsRegionFunctionNodeDownloadable)$/ || viewItem == awsAppBuilderDeployedNode",
                    "group": "0@2"
                },
                {
                    "command": "aws.uploadLambda",
                    "when": "view == aws.explorer && viewItem =~ /^(awsRegionFunctionNode|awsRegionFunctionNodeDownloadable)$/ || viewItem == awsAppBuilderDeployedNode",
                    "group": "1@1"
                },
                {
                    "command": "aws.deleteLambda",
                    "when": "view == aws.explorer && viewItem =~ /^(awsRegionFunctionNode|awsRegionFunctionNodeDownloadable)$/ || viewItem == awsAppBuilderDeployedNode",
                    "group": "4@1"
                },
                {
                    "command": "aws.copyLambdaUrl",
                    "when": "view == aws.explorer && viewItem =~ /^(awsRegionFunctionNode|awsRegionFunctionNodeDownloadable)$/ || viewItem == awsAppBuilderDeployedNode",
                    "group": "2@0"
                },
                {
                    "command": "aws.appBuilder.searchLogs",
                    "when": "viewItem == awsAppBuilderDeployedNode",
                    "group": "0@3"
                },
                {
                    "command": "aws.deleteCloudFormation",
                    "when": "view == aws.explorer && viewItem == awsCloudFormationNode",
                    "group": "3@5"
                },
                {
                    "command": "aws.searchSchema",
                    "when": "view == aws.explorer && viewItem == awsSchemasNode",
                    "group": "0@1"
                },
                {
                    "command": "aws.searchSchemaPerRegistry",
                    "when": "view == aws.explorer && viewItem == awsRegistryItemNode",
                    "group": "0@1"
                },
                {
                    "command": "aws.viewSchemaItem",
                    "when": "view == aws.explorer && viewItem == awsSchemaItemNode",
                    "group": "0@1"
                },
                {
                    "command": "aws.stepfunctions.createStateMachineFromTemplate",
                    "when": "view == aws.explorer && viewItem == awsStepFunctionsNode",
                    "group": "0@1"
                },
                {
                    "command": "aws.downloadStateMachineDefinition",
                    "when": "view == aws.explorer && viewItem == awsStateMachineNode",
                    "group": "0@1"
                },
                {
                    "command": "aws.renderStateMachineGraph",
                    "when": "view == aws.explorer && viewItem == awsStateMachineNode",
                    "group": "0@2"
                },
                {
                    "command": "aws.cdk.renderStateMachineGraph",
                    "when": "viewItem == awsCdkStateMachineNode",
                    "group": "inline@1"
                },
                {
                    "command": "aws.cdk.renderStateMachineGraph",
                    "when": "viewItem == awsCdkStateMachineNode",
                    "group": "0@1"
                },
                {
                    "command": "aws.executeStateMachine",
                    "when": "view == aws.explorer && viewItem == awsStateMachineNode",
                    "group": "0@3"
                },
                {
                    "command": "aws.iot.createThing",
                    "when": "view == aws.explorer && viewItem == awsIotThingsNode",
                    "group": "0@1"
                },
                {
                    "command": "aws.iot.createCert",
                    "when": "view == aws.explorer && viewItem == awsIotCertsNode",
                    "group": "0@1"
                },
                {
                    "command": "aws.iot.createPolicy",
                    "when": "view == aws.explorer && viewItem == awsIotPoliciesNode",
                    "group": "0@1"
                },
                {
                    "command": "aws.iot.createPolicyVersion",
                    "when": "view == aws.explorer && viewItem == awsIotPolicyNode.WithVersions",
                    "group": "0@1"
                },
                {
                    "command": "aws.iot.viewPolicyVersion",
                    "when": "view == aws.explorer && viewItem =~ /^awsIotPolicyVersionNode./",
                    "group": "0@1"
                },
                {
                    "command": "aws.iot.attachCert",
                    "when": "view == aws.explorer && viewItem == awsIotThingNode",
                    "group": "0@1"
                },
                {
                    "command": "aws.iot.attachPolicy",
                    "when": "view == aws.explorer && viewItem =~ /^awsIotCertificateNode.(Things|Policies)/",
                    "group": "0@1"
                },
                {
                    "command": "aws.s3.createBucket",
                    "when": "view == aws.explorer && viewItem == awsS3Node",
                    "group": "0@1"
                },
                {
                    "command": "aws.s3.downloadFileAs",
                    "when": "view == aws.explorer && viewItem == awsS3FileNode",
                    "group": "0@1"
                },
                {
                    "command": "aws.s3.uploadFile",
                    "when": "view == aws.explorer && viewItem =~ /^(awsS3BucketNode|awsS3FolderNode)$/",
                    "group": "0@1"
                },
                {
                    "command": "aws.s3.uploadFileToParent",
                    "when": "view == aws.explorer && viewItem == awsS3FileNode",
                    "group": "1@1"
                },
                {
                    "command": "aws.s3.createFolder",
                    "when": "view == aws.explorer && viewItem =~ /^(awsS3BucketNode|awsS3FolderNode)$/",
                    "group": "1@1"
                },
                {
                    "command": "aws.iot.deactivateCert",
                    "when": "view == aws.explorer && viewItem =~ /^awsIotCertificateNode.(Things|Policies).ACTIVE$/",
                    "group": "1@1"
                },
                {
                    "command": "aws.iot.activateCert",
                    "when": "view == aws.explorer && viewItem =~ /^awsIotCertificateNode.(Things|Policies).INACTIVE$/",
                    "group": "1@1"
                },
                {
                    "command": "aws.iot.revokeCert",
                    "when": "view == aws.explorer && viewItem =~ /^awsIotCertificateNode.(Things|Policies).(ACTIVE|INACTIVE)$/",
                    "group": "1@2"
                },
                {
                    "command": "aws.iot.setDefaultPolicy",
                    "when": "view == aws.explorer && viewItem == awsIotPolicyVersionNode.NONDEFAULT",
                    "group": "1@1"
                },
                {
                    "command": "aws.iot.copyEndpoint",
                    "when": "view == aws.explorer && viewItem == awsIotNode",
                    "group": "2@1"
                },
                {
                    "command": "aws.copyName",
                    "when": "view == aws.explorer && viewItem =~ /^(awsRegionFunctionNode|awsRegionFunctionNodeDownloadable|awsCloudFormationFunctionNode|awsStateMachineNode|awsCloudFormationNode|awsS3BucketNode|awsS3FolderNode|awsS3FileNode|awsApiGatewayNode|awsIotThingNode)$|^(awsAppRunnerServiceNode|awsIotCertificateNode|awsIotPolicyNode|awsIotPolicyVersionNode|(awsEc2(Running|Pending|Stopped)Node))/",
                    "group": "2@1"
                },
                {
                    "command": "aws.copyArn",
                    "when": "view == aws.explorer && viewItem =~ /^(awsRegionFunctionNode|awsRegionFunctionNodeDownloadable|awsCloudFormationFunctionNode|awsStateMachineNode|awsCloudFormationNode|awsCloudWatchLogNode|awsS3BucketNode|awsS3FolderNode|awsS3FileNode|awsApiGatewayNode|awsEcrRepositoryNode|awsIotThingNode)$|^(awsAppRunnerServiceNode|awsEcsServiceNode|awsIotCertificateNode|awsIotPolicyNode|awsIotPolicyVersionNode|awsMdeInstanceNode|(awsEc2(Running|Pending|Stopped)Node))/",
                    "group": "2@2"
                },
                {
                    "command": "aws.cwl.searchLogGroup",
                    "group": "0@1",
                    "when": "view == aws.explorer && viewItem =~ /^awsCloudWatchLogNode|awsCloudWatchLogParentNode$/"
                },
                {
                    "command": "aws.cwl.searchLogGroup",
                    "group": "inline@1",
                    "when": "view == aws.explorer && viewItem =~ /^awsCloudWatchLogNode|awsCloudWatchLogParentNode$/"
                },
                {
                    "command": "aws.apig.copyUrl",
                    "when": "view == aws.explorer && viewItem =~ /^(awsApiGatewayNode)$/",
                    "group": "2@0"
                },
                {
                    "command": "aws.s3.copyPath",
                    "when": "view == aws.explorer && viewItem =~ /^(awsS3FolderNode|awsS3FileNode)$/",
                    "group": "2@3"
                },
                {
                    "command": "aws.s3.presignedURL",
                    "when": "view == aws.explorer && viewItem =~ /^(awsS3FileNode)$/",
                    "group": "2@4"
                },
                {
                    "command": "aws.iot.detachCert",
                    "when": "view == aws.explorer && viewItem =~ /^(awsIotCertificateNode.Things)/",
                    "group": "3@1"
                },
                {
                    "command": "aws.iot.detachPolicy",
                    "when": "view == aws.explorer && viewItem == awsIotPolicyNode.Certificates",
                    "group": "3@1"
                },
                {
                    "command": "aws.iot.deleteThing",
                    "when": "view == aws.explorer && viewItem == awsIotThingNode",
                    "group": "3@1"
                },
                {
                    "command": "aws.iot.deleteCert",
                    "when": "view == aws.explorer && viewItem =~ /^awsIotCertificateNode.Policies/",
                    "group": "3@1"
                },
                {
                    "command": "aws.iot.deletePolicy",
                    "when": "view == aws.explorer && viewItem == awsIotPolicyNode.WithVersions",
                    "group": "3@1"
                },
                {
                    "command": "aws.iot.deletePolicyVersion",
                    "when": "view == aws.explorer && viewItem == awsIotPolicyVersionNode.NONDEFAULT",
                    "group": "3@1"
                },
                {
                    "command": "aws.s3.deleteBucket",
                    "when": "view == aws.explorer && viewItem == awsS3BucketNode",
                    "group": "3@1"
                },
                {
                    "command": "aws.s3.deleteFile",
                    "when": "view == aws.explorer && viewItem == awsS3FileNode",
                    "group": "3@1"
                },
                {
                    "command": "aws.downloadSchemaItemCode",
                    "when": "view == aws.explorer && viewItem == awsSchemaItemNode",
                    "group": "1@1"
                },
                {
                    "command": "aws.cwl.viewLogStream",
                    "group": "0@1",
                    "when": "view == aws.explorer && viewItem == awsCloudWatchLogNode"
                },
                {
                    "command": "aws.ssmDocument.openLocalDocumentYaml",
                    "group": "0@1",
                    "when": "view == aws.explorer && viewItem =~ /^(awsDocumentItemNode|awsDocumentItemNodeWriteable)$/"
                },
                {
                    "command": "aws.ssmDocument.openLocalDocumentJson",
                    "group": "0@2",
                    "when": "view == aws.explorer && viewItem =~ /^(awsDocumentItemNode|awsDocumentItemNodeWriteable)$/"
                },
                {
                    "command": "aws.ssmDocument.updateDocumentVersion",
                    "group": "2@1",
                    "when": "view == aws.explorer && viewItem == awsDocumentItemNodeWriteable"
                },
                {
                    "command": "aws.ssmDocument.deleteDocument",
                    "group": "3@2",
                    "when": "view == aws.explorer && viewItem == awsDocumentItemNodeWriteable"
                },
                {
                    "command": "aws.ecs.runCommandInContainer",
                    "group": "0@1",
                    "when": "view == aws.explorer && viewItem =~ /^(awsEcsContainerNodeExec)(.*)$/"
                },
                {
                    "command": "aws.ecs.openTaskInTerminal",
                    "group": "0@2",
                    "when": "view == aws.explorer && viewItem =~ /^(awsEcsContainerNodeExec)(.*)$/ && !isCloud9"
                },
                {
                    "command": "aws.ecs.enableEcsExec",
                    "group": "0@2",
                    "when": "view == aws.explorer && viewItem == awsEcsServiceNode.DISABLED"
                },
                {
                    "command": "aws.ecs.disableEcsExec",
                    "group": "0@2",
                    "when": "view == aws.explorer && viewItem == awsEcsServiceNode.ENABLED"
                },
                {
                    "command": "aws.ecs.viewDocumentation",
                    "group": "1@3",
                    "when": "view == aws.explorer && viewItem =~ /^(awsEcsClusterNode|awsEcsContainerNode)$|^awsEcsServiceNode/"
                },
                {
                    "command": "aws.resources.configure",
                    "when": "view == aws.explorer && viewItem == resourcesRootNode",
                    "group": "1@1"
                },
                {
                    "command": "aws.resources.configure",
                    "when": "view == aws.explorer && viewItem == resourcesRootNode",
                    "group": "inline@1"
                },
                {
                    "command": "aws.resources.openResourcePreview",
                    "when": "view == aws.explorer && viewItem =~ /^(.*)(ResourceNode)$/",
                    "group": "1@1"
                },
                {
                    "command": "aws.resources.copyIdentifier",
                    "when": "view == aws.explorer && viewItem =~ /^(.*)(ResourceNode)$/",
                    "group": "1@1"
                },
                {
                    "command": "aws.resources.viewDocs",
                    "when": "view == aws.explorer && viewItem =~ /^(.*)(Documented)(.*)(ResourceTypeNode)$/",
                    "group": "1@1"
                },
                {
                    "command": "aws.resources.createResource",
                    "when": "view == aws.explorer && viewItem =~ /^(.*)(Creatable)(.*)(ResourceTypeNode)$/ && !isCloud9 && config.aws.experiments.jsonResourceModification",
                    "group": "2@1"
                },
                {
                    "command": "aws.resources.createResource",
                    "when": "view == aws.explorer && viewItem =~ /^(.*)(Creatable)(.*)(ResourceTypeNode)$/ && !isCloud9 && config.aws.experiments.jsonResourceModification",
                    "group": "inline@1"
                },
                {
                    "command": "aws.resources.updateResource",
                    "when": "view == aws.explorer && viewItem =~ /^(.*)(Updatable)(.*)(ResourceNode)$/ && !isCloud9 && config.aws.experiments.jsonResourceModification",
                    "group": "2@1"
                },
                {
                    "command": "aws.resources.deleteResource",
                    "when": "view == aws.explorer && viewItem =~ /^(.*)(Deletable)(.*)(ResourceNode)$/ && !isCloud9 && config.aws.experiments.jsonResourceModification",
                    "group": "2@2"
                },
                {
                    "command": "aws.apprunner.createServiceFromEcr",
                    "group": "0@2",
                    "when": "view == aws.explorer && viewItem =~ /awsEcrTagNode|awsEcrRepositoryNode/"
                },
                {
                    "command": "aws.apprunner.startDeployment",
                    "group": "0@1",
                    "when": "view == aws.explorer && viewItem == awsAppRunnerServiceNode.RUNNING"
                },
                {
                    "command": "aws.apprunner.createService",
                    "group": "0@2",
                    "when": "view == aws.explorer && viewItem == awsAppRunnerNode"
                },
                {
                    "command": "aws.apprunner.pauseService",
                    "group": "0@3",
                    "when": "view == aws.explorer && viewItem == awsAppRunnerServiceNode.RUNNING"
                },
                {
                    "command": "aws.apprunner.resumeService",
                    "group": "0@3",
                    "when": "view == aws.explorer && viewItem == awsAppRunnerServiceNode.PAUSED"
                },
                {
                    "command": "aws.apprunner.copyServiceUrl",
                    "group": "1@1",
                    "when": "view == aws.explorer && viewItem == awsAppRunnerServiceNode.RUNNING"
                },
                {
                    "command": "aws.apprunner.open",
                    "group": "1@2",
                    "when": "view == aws.explorer && viewItem == awsAppRunnerServiceNode.RUNNING"
                },
                {
                    "command": "aws.apprunner.deleteService",
                    "group": "3@1",
                    "when": "view == aws.explorer && viewItem =~ /awsAppRunnerServiceNode.[RUNNING|PAUSED|CREATE_FAILED]/"
                },
                {
                    "command": "aws.cloudFormation.newTemplate",
                    "group": "0@1",
                    "when": "view == aws.explorer && viewItem == awsCloudFormationRootNode"
                },
                {
                    "command": "aws.sam.newTemplate",
                    "group": "0@2",
                    "when": "view == aws.explorer && viewItem == awsCloudFormationRootNode"
                },
                {
                    "command": "aws.appBuilder.viewDocs",
                    "when": "viewItem == awsAppBuilderRootNode",
                    "group": "0@2"
                },
                {
                    "command": "aws.cdk.viewDocs",
                    "when": "viewItem == awsCdkRootNode",
                    "group": "0@2"
                },
                {
                    "command": "aws.toolkit.auth.addConnection",
                    "when": "viewItem == awsAuthNode",
                    "group": "0@1"
                },
                {
                    "command": "aws.toolkit.auth.switchConnections",
                    "when": "viewItem == awsAuthNode",
                    "group": "0@2"
                },
                {
                    "command": "aws.toolkit.auth.signout",
                    "when": "viewItem == awsAuthNode && !isCloud9",
                    "group": "0@3"
                },
                {
                    "command": "aws.toolkit.auth.help",
                    "when": "viewItem == awsAuthNode",
                    "group": "inline@1"
                },
                {
                    "command": "aws.openInApplicationComposer",
                    "when": "viewItem == awsAppBuilderAppNode",
                    "group": "inline@2"
                },
                {
                    "command": "aws.launchDebugConfigForm",
                    "when": "viewItem == awsAppBuilderResourceNode.function",
                    "group": "inline@1"
                },
                {
                    "command": "aws.appBuilder.deploy",
                    "when": "viewItem == awsAppBuilderAppNode",
                    "group": "inline@4"
                },
                {
                    "command": "aws.appBuilder.build",
                    "when": "viewItem == awsAppBuilderAppNode",
                    "group": "inline@3"
                },
                {
                    "command": "aws.appBuilder.openTemplate",
                    "when": "viewItem == awsAppBuilderAppNode",
                    "group": "inline@1"
                },
                {
                    "command": "aws.appBuilder.openHandler",
                    "when": "viewItem == awsAppBuilderResourceNode.function",
                    "group": "inline@1"
                },
                {
                    "submenu": "aws.toolkit.auth",
                    "when": "viewItem == awsAuthNode",
                    "group": "inline@2"
                },
                {
                    "submenu": "aws.codecatalyst.submenu",
                    "when": "viewItem =~ /^awsCodeCatalystNode/",
                    "group": "inline@1"
                },
                {
                    "command": "aws.codecatalyst.manageConnections",
                    "when": "viewItem =~ /^awsCodeCatalystNode/",
                    "group": "0@1"
                },
                {
                    "command": "aws.codecatalyst.signout",
                    "when": "viewItem =~ /^awsCodeCatalystNode/&& !isCloud9 && aws.codecatalyst.connected",
                    "group": "0@2"
                },
                {
                    "command": "aws.appBuilder.build",
                    "when": "viewItem == awsAppBuilderAppNode",
                    "group": "0@1"
                },
                {
                    "command": "aws.appBuilder.openHandler",
                    "when": "viewItem == awsAppBuilderResourceNode.function",
                    "group": "1@1"
                },
                {
                    "command": "aws.launchConfigForm",
                    "when": "viewItem == awsAppBuilderAppNode",
                    "group": "1@2"
                },
                {
                    "command": "aws.launchDebugConfigForm",
                    "when": "viewItem == awsAppBuilderResourceNode.function",
                    "group": "1@2"
                },
                {
                    "command": "aws.appBuilder.deploy",
                    "when": "viewItem == awsAppBuilderAppNode",
                    "group": "2@1"
                },
                {
                    "command": "aws.openInApplicationComposer",
                    "when": "viewItem == awsAppBuilderAppNode",
                    "group": "3@1"
                },
                {
                    "command": "aws.invokeLambda",
                    "when": "viewItem == awsAppBuilderDeployedNode",
                    "group": "inline@1"
                },
                {
                    "command": "aws.appBuilder.searchLogs",
                    "when": "viewItem == awsAppBuilderDeployedNode",
                    "group": "inline@2"
                }
            ],
            "aws.toolkit.auth": [
                {
                    "command": "aws.toolkit.auth.manageConnections",
                    "group": "0@1"
                },
                {
                    "command": "aws.toolkit.auth.switchConnections",
                    "group": "0@2"
                },
                {
                    "command": "aws.toolkit.auth.signout",
                    "enablement": "!isCloud9",
                    "group": "0@3"
                }
            ],
            "aws.toolkit.submenu.feedback": [
                {
                    "command": "aws.toolkit.submitFeedback",
                    "when": "!aws.isWebExtHost",
                    "group": "1_feedback@1"
                },
                {
                    "command": "aws.toolkit.createIssueOnGitHub",
                    "group": "1_feedback@2"
                }
            ],
            "aws.toolkit.submenu.help": [
                {
                    "command": "aws.quickStart",
                    "when": "isCloud9",
                    "group": "1_help@1"
                },
                {
                    "command": "aws.toolkit.help",
                    "group": "1_help@2"
                },
                {
                    "command": "aws.toolkit.github",
                    "group": "1_help@3"
                },
                {
                    "command": "aws.toolkit.aboutExtension",
                    "group": "1_help@4"
                },
                {
                    "command": "aws.toolkit.viewLogs",
                    "group": "1_help@5"
                },
                {
                    "command": "aws.toolkit.lambda.openWalkthrough",
                    "group": "1_help@6"
                }
            ],
            "file/newFile": [
                {
                    "command": "aws.newThreatComposerFile"
                }
            ]
        },
        "commands": [
            {
                "command": "aws.accessanalyzer.iamPolicyChecks",
                "title": "%AWS.command.accessanalyzer.iamPolicyChecks%",
                "category": "%AWS.title%"
            },
            {
                "command": "aws.launchConfigForm",
                "title": "%AWS.command.launchConfigForm.title%",
                "enablement": "isCloud9 || !aws.isWebExtHost",
                "category": "%AWS.title%",
                "icon": "$(play)",
                "cloud9": {
                    "cn": {
                        "category": "%AWS.title.cn%"
                    }
                }
            },
            {
                "command": "aws.apig.copyUrl",
                "title": "%AWS.command.apig.copyUrl%",
                "category": "%AWS.title%",
                "enablement": "isCloud9 || !aws.isWebExtHost",
                "cloud9": {
                    "cn": {
                        "category": "%AWS.title.cn%"
                    }
                }
            },
            {
                "command": "aws.apig.invokeRemoteRestApi",
                "title": "%AWS.command.apig.invokeRemoteRestApi%",
                "category": "%AWS.title%",
                "enablement": "isCloud9 || !aws.isWebExtHost",
                "cloud9": {
                    "cn": {
                        "category": "%AWS.title.cn%",
                        "title": "%AWS.command.apig.invokeRemoteRestApi.cn%"
                    }
                }
            },
            {
                "command": "aws.lambda.createNewSamApp",
                "title": "%AWS.command.createNewSamApp%",
                "category": "%AWS.title%",
                "enablement": "isCloud9 || !aws.isWebExtHost",
                "cloud9": {
                    "cn": {
                        "category": "%AWS.title.cn%"
                    }
                }
            },
            {
                "command": "aws.launchDebugConfigForm",
                "title": "%AWS.command.launchConfigForm.title%",
                "enablement": "isCloud9 || !aws.isWebExtHost",
                "category": "%AWS.title%",
                "icon": "$(play)",
                "cloud9": {
                    "cn": {
                        "category": "%AWS.title.cn%"
                    }
                }
            },
            {
                "command": "aws.toolkit.login",
                "title": "%AWS.command.login%",
                "category": "%AWS.title%",
                "enablement": "isCloud9 || !aws.isWebExtHost",
                "cloud9": {
                    "cn": {
                        "title": "%AWS.command.login.cn%",
                        "category": "%AWS.title.cn%"
                    }
                }
            },
            {
                "command": "aws.toolkit.credentials.profile.create",
                "title": "%AWS.command.credentials.profile.create%",
                "category": "%AWS.title%",
                "cloud9": {
                    "cn": {
                        "category": "%AWS.title.cn%"
                    }
                }
            },
            {
                "command": "aws.toolkit.credentials.edit",
                "title": "%AWS.command.credentials.edit%",
                "category": "%AWS.title%",
                "cloud9": {
                    "cn": {
                        "category": "%AWS.title.cn%"
                    }
                }
            },
            {
                "command": "aws.codecatalyst.openOrg",
                "title": "%AWS.command.codecatalyst.openOrg%",
                "category": "AWS",
                "enablement": "isCloud9 || !aws.isWebExtHost"
            },
            {
                "command": "aws.codecatalyst.openProject",
                "title": "%AWS.command.codecatalyst.openProject%",
                "category": "AWS",
                "enablement": "isCloud9 || !aws.isWebExtHost"
            },
            {
                "command": "aws.codecatalyst.openRepo",
                "title": "%AWS.command.codecatalyst.openRepo%",
                "category": "AWS",
                "enablement": "isCloud9 || !aws.isWebExtHost"
            },
            {
                "command": "aws.codecatalyst.openDevEnv",
                "title": "%AWS.command.codecatalyst.openDevEnv%",
                "category": "AWS",
                "enablement": "!isCloud9 && !aws.isWebExtHost"
            },
            {
                "command": "aws.codecatalyst.listCommands",
                "title": "%AWS.command.codecatalyst.listCommands%",
                "category": "AWS",
                "enablement": "!isCloud9 && !aws.isWebExtHost"
            },
            {
                "command": "aws.codecatalyst.cloneRepo",
                "title": "%AWS.command.codecatalyst.cloneRepo%",
                "category": "AWS",
                "enablement": "!isCloud9 && !aws.isWebExtHost"
            },
            {
                "command": "aws.codecatalyst.createDevEnv",
                "title": "%AWS.command.codecatalyst.createDevEnv%",
                "category": "AWS",
                "enablement": "!isCloud9 && !aws.isWebExtHost"
            },
            {
                "command": "aws.codecatalyst.signout",
                "title": "%AWS.command.codecatalyst.signout%",
                "category": "AWS",
                "icon": "$(debug-disconnect)",
                "enablement": "isCloud9 || !aws.isWebExtHost"
            },
            {
                "command": "aws.toolkit.auth.addConnection",
                "title": "%AWS.command.auth.addConnection%",
                "category": "%AWS.title%"
            },
            {
                "command": "aws.toolkit.auth.manageConnections",
                "title": "%AWS.command.auth.showConnectionsPage%",
                "category": "%AWS.title%"
            },
            {
                "command": "aws.codecatalyst.manageConnections",
                "title": "%AWS.command.auth.showConnectionsPage%",
                "category": "%AWS.title%"
            },
            {
                "command": "aws.toolkit.auth.switchConnections",
                "title": "%AWS.command.auth.switchConnections%",
                "category": "%AWS.title%"
            },
            {
                "command": "aws.toolkit.auth.signout",
                "title": "%AWS.command.auth.signout%",
                "category": "%AWS.title%",
                "enablement": "!isCloud9"
            },
            {
                "command": "aws.toolkit.auth.help",
                "title": "%AWS.generic.viewDocs%",
                "category": "%AWS.title%",
                "icon": "$(question)"
            },
            {
                "command": "aws.toolkit.createIssueOnGitHub",
                "title": "%AWS.command.createIssueOnGitHub%",
                "category": "%AWS.title%",
                "cloud9": {
                    "cn": {
                        "category": "%AWS.title.cn%"
                    }
                }
            },
            {
                "command": "aws.ec2.openTerminal",
                "title": "%AWS.command.ec2.openTerminal%",
                "icon": "$(terminal-view-icon)",
                "category": "%AWS.title%",
                "enablement": "isCloud9 || !aws.isWebExtHost",
                "cloud9": {
                    "cn": {
                        "category": "%AWS.title.cn%"
                    }
                }
            },
            {
                "command": "aws.ec2.linkToLaunch",
                "title": "%AWS.command.ec2.linkToLaunch%",
                "icon": "$(add)",
                "category": "%AWS.title%",
                "enablement": "isCloud9 || !aws.isWebExtHost",
                "cloud9": {
                    "cn": {
                        "category": "%AWS.title.cn%"
                    }
                }
            },
            {
                "command": "aws.ec2.openRemoteConnection",
                "title": "%AWS.command.ec2.openRemoteConnection%",
                "icon": "$(remote-explorer)",
                "category": "%AWS.title%",
                "enablement": "isCloud9 || !aws.isWebExtHost",
                "cloud9": {
                    "cn": {
                        "category": "%AWS.title.cn%"
                    }
                }
            },
            {
                "command": "aws.ec2.startInstance",
                "title": "%AWS.command.ec2.startInstance%",
                "icon": "$(debug-start)",
                "category": "%AWS.title%",
                "enablement": "isCloud9 || !aws.isWebExtHost",
                "cloud9": {
                    "cn": {
                        "category": "%AWS.title.cn%"
                    }
                }
            },
            {
                "command": "aws.ec2.stopInstance",
                "title": "%AWS.command.ec2.stopInstance%",
                "icon": "$(debug-stop)",
                "category": "%AWS.title%",
                "enablement": "isCloud9 || !aws.isWebExtHost",
                "cloud9": {
                    "cn": {
                        "category": "%AWS.title.cn%"
                    }
                }
            },
            {
                "command": "aws.ec2.rebootInstance",
                "title": "%AWS.command.ec2.rebootInstance%",
                "icon": "$(debug-restart)",
                "category": "%AWS.title%",
                "enablement": "isCloud9 || !aws.isWebExtHost",
                "cloud9": {
                    "cn": {
                        "category": "%AWS.title.cn%"
                    }
                }
            },
            {
                "command": "aws.ec2.copyInstanceId",
                "title": "%AWS.command.ec2.copyInstanceId%",
                "category": "%AWS.title%",
                "enablement": "isCloud9 || !aws.isWebExtHost",
                "cloud9": {
                    "cn": {
                        "category": "%AWS.title.cn%"
                    }
                }
            },
            {
                "command": "aws.ecr.copyTagUri",
                "title": "%AWS.command.ecr.copyTagUri%",
                "category": "%AWS.title%",
                "enablement": "isCloud9 || !aws.isWebExtHost",
                "cloud9": {
                    "cn": {
                        "category": "%AWS.title.cn%"
                    }
                }
            },
            {
                "command": "aws.ecr.deleteTag",
                "title": "%AWS.command.ecr.deleteTag%",
                "category": "%AWS.title%",
                "enablement": "isCloud9 || !aws.isWebExtHost",
                "cloud9": {
                    "cn": {
                        "category": "%AWS.title.cn%"
                    }
                }
            },
            {
                "command": "aws.ecr.copyRepositoryUri",
                "title": "%AWS.command.ecr.copyRepositoryUri%",
                "category": "%AWS.title%",
                "enablement": "isCloud9 || !aws.isWebExtHost",
                "cloud9": {
                    "cn": {
                        "category": "%AWS.title.cn%"
                    }
                }
            },
            {
                "command": "aws.ecr.createRepository",
                "title": "%AWS.command.ecr.createRepository%",
                "category": "%AWS.title%",
                "enablement": "isCloud9 || !aws.isWebExtHost",
                "icon": "$(add)",
                "cloud9": {
                    "cn": {
                        "category": "%AWS.title.cn%"
                    }
                }
            },
            {
                "command": "aws.ecr.deleteRepository",
                "title": "%AWS.command.ecr.deleteRepository%",
                "category": "%AWS.title%",
                "enablement": "isCloud9 || !aws.isWebExtHost",
                "cloud9": {
                    "cn": {
                        "category": "%AWS.title.cn%"
                    }
                }
            },
            {
                "command": "aws.showRegion",
                "title": "%AWS.command.showRegion%",
                "category": "%AWS.title%",
                "enablement": "isCloud9 || !aws.isWebExtHost",
                "cloud9": {
                    "cn": {
                        "category": "%AWS.title.cn%"
                    }
                }
            },
            {
                "command": "aws.iot.createThing",
                "title": "%AWS.command.iot.createThing%",
                "category": "%AWS.title%",
                "enablement": "isCloud9 || !aws.isWebExtHost",
                "icon": "$(add)",
                "cloud9": {
                    "cn": {
                        "category": "%AWS.title.cn%"
                    }
                }
            },
            {
                "command": "aws.iot.deleteThing",
                "title": "%AWS.generic.promptDelete%",
                "category": "%AWS.title%",
                "enablement": "isCloud9 || !aws.isWebExtHost",
                "cloud9": {
                    "cn": {
                        "category": "%AWS.title.cn%"
                    }
                }
            },
            {
                "command": "aws.iot.createCert",
                "title": "%AWS.command.iot.createCert%",
                "category": "%AWS.title%",
                "enablement": "isCloud9 || !aws.isWebExtHost",
                "icon": "$(add)",
                "cloud9": {
                    "cn": {
                        "category": "%AWS.title.cn%"
                    }
                }
            },
            {
                "command": "aws.iot.deleteCert",
                "title": "%AWS.generic.promptDelete%",
                "category": "%AWS.title%",
                "enablement": "isCloud9 || !aws.isWebExtHost",
                "cloud9": {
                    "cn": {
                        "category": "%AWS.title.cn%"
                    }
                }
            },
            {
                "command": "aws.iot.attachCert",
                "title": "%AWS.command.iot.attachCert%",
                "category": "%AWS.title%",
                "enablement": "isCloud9 || !aws.isWebExtHost",
                "icon": "$(aws-generic-attach-file)",
                "cloud9": {
                    "cn": {
                        "category": "%AWS.title.cn%"
                    }
                }
            },
            {
                "command": "aws.iot.attachPolicy",
                "title": "%AWS.command.iot.attachPolicy%",
                "category": "%AWS.title%",
                "enablement": "isCloud9 || !aws.isWebExtHost",
                "icon": "$(aws-generic-attach-file)",
                "cloud9": {
                    "cn": {
                        "category": "%AWS.title.cn%"
                    }
                }
            },
            {
                "command": "aws.iot.activateCert",
                "title": "%AWS.command.iot.activateCert%",
                "category": "%AWS.title%",
                "enablement": "isCloud9 || !aws.isWebExtHost",
                "cloud9": {
                    "cn": {
                        "category": "%AWS.title.cn%"
                    }
                }
            },
            {
                "command": "aws.iot.deactivateCert",
                "title": "%AWS.command.iot.deactivateCert%",
                "category": "%AWS.title%",
                "enablement": "isCloud9 || !aws.isWebExtHost",
                "cloud9": {
                    "cn": {
                        "category": "%AWS.title.cn%"
                    }
                }
            },
            {
                "command": "aws.iot.revokeCert",
                "title": "%AWS.command.iot.revokeCert%",
                "category": "%AWS.title%",
                "enablement": "isCloud9 || !aws.isWebExtHost",
                "cloud9": {
                    "cn": {
                        "category": "%AWS.title.cn%"
                    }
                }
            },
            {
                "command": "aws.iot.createPolicy",
                "title": "%AWS.command.iot.createPolicy%",
                "category": "%AWS.title%",
                "enablement": "isCloud9 || !aws.isWebExtHost",
                "icon": "$(add)",
                "cloud9": {
                    "cn": {
                        "category": "%AWS.title.cn%"
                    }
                }
            },
            {
                "command": "aws.iot.deletePolicy",
                "title": "%AWS.generic.promptDelete%",
                "category": "%AWS.title%",
                "enablement": "isCloud9 || !aws.isWebExtHost",
                "cloud9": {
                    "cn": {
                        "category": "%AWS.title.cn%"
                    }
                }
            },
            {
                "command": "aws.iot.createPolicyVersion",
                "title": "%AWS.command.iot.createPolicyVersion%",
                "category": "%AWS.title%",
                "enablement": "isCloud9 || !aws.isWebExtHost",
                "cloud9": {
                    "cn": {
                        "category": "%AWS.title.cn%"
                    }
                }
            },
            {
                "command": "aws.iot.deletePolicyVersion",
                "title": "%AWS.generic.promptDelete%",
                "category": "%AWS.title%",
                "enablement": "isCloud9 || !aws.isWebExtHost",
                "cloud9": {
                    "cn": {
                        "category": "%AWS.title.cn%"
                    }
                }
            },
            {
                "command": "aws.iot.detachCert",
                "title": "%AWS.command.iot.detachCert%",
                "category": "%AWS.title%",
                "enablement": "isCloud9 || !aws.isWebExtHost",
                "cloud9": {
                    "cn": {
                        "category": "%AWS.title.cn%"
                    }
                }
            },
            {
                "command": "aws.iot.detachPolicy",
                "title": "%AWS.command.iot.detachCert%",
                "category": "%AWS.title%",
                "enablement": "isCloud9 || !aws.isWebExtHost",
                "cloud9": {
                    "cn": {
                        "category": "%AWS.title.cn%"
                    }
                }
            },
            {
                "command": "aws.iot.viewPolicyVersion",
                "title": "%AWS.command.iot.viewPolicyVersion%",
                "category": "%AWS.title%",
                "enablement": "isCloud9 || !aws.isWebExtHost",
                "cloud9": {
                    "cn": {
                        "category": "%AWS.title.cn%"
                    }
                }
            },
            {
                "command": "aws.iot.setDefaultPolicy",
                "title": "%AWS.command.iot.setDefaultPolicy%",
                "category": "%AWS.title%",
                "enablement": "isCloud9 || !aws.isWebExtHost",
                "cloud9": {
                    "cn": {
                        "category": "%AWS.title.cn%"
                    }
                }
            },
            {
                "command": "aws.iot.copyEndpoint",
                "title": "%AWS.command.iot.copyEndpoint%",
                "category": "%AWS.title%",
                "enablement": "isCloud9 || !aws.isWebExtHost",
                "cloud9": {
                    "cn": {
                        "category": "%AWS.title.cn%"
                    }
                }
            },
            {
                "command": "aws.redshift.editConnection",
                "title": "Edit connection",
                "category": "%AWS.title%"
            },
            {
                "command": "aws.redshift.deleteConnection",
                "title": "Delete connection",
                "category": "%AWS.title%"
            },
            {
                "command": "aws.s3.presignedURL",
                "title": "%AWS.command.s3.presignedURL%",
                "category": "%AWS.title%",
                "enablement": "isCloud9 || !aws.isWebExtHost"
            },
            {
                "command": "aws.s3.copyPath",
                "title": "%AWS.command.s3.copyPath%",
                "category": "%AWS.title%",
                "enablement": "isCloud9 || !aws.isWebExtHost",
                "cloud9": {
                    "cn": {
                        "category": "%AWS.title.cn%"
                    }
                }
            },
            {
                "command": "aws.s3.downloadFileAs",
                "title": "%AWS.command.s3.downloadFileAs%",
                "category": "%AWS.title%",
                "enablement": "isCloud9 || !aws.isWebExtHost",
                "icon": "$(cloud-download)",
                "cloud9": {
                    "cn": {
                        "category": "%AWS.title.cn%"
                    }
                }
            },
            {
                "command": "aws.s3.openFile",
                "title": "%AWS.command.s3.openFile%",
                "category": "%AWS.title%",
                "enablement": "isCloud9 || !aws.isWebExtHost",
                "icon": "$(open-preview)"
            },
            {
                "command": "aws.s3.editFile",
                "title": "%AWS.command.s3.editFile%",
                "category": "%AWS.title%",
                "enablement": "isCloud9 || !aws.isWebExtHost",
                "icon": "$(edit)"
            },
            {
                "command": "aws.s3.uploadFile",
                "title": "%AWS.command.s3.uploadFile%",
                "category": "%AWS.title%",
                "enablement": "isCloud9 || !aws.isWebExtHost",
                "icon": "$(cloud-upload)",
                "cloud9": {
                    "cn": {
                        "category": "%AWS.title.cn%"
                    }
                }
            },
            {
                "command": "aws.s3.uploadFileToParent",
                "title": "%AWS.command.s3.uploadFileToParent%",
                "category": "%AWS.title%",
                "enablement": "isCloud9 || !aws.isWebExtHost",
                "cloud9": {
                    "cn": {
                        "category": "%AWS.title.cn%"
                    }
                }
            },
            {
                "command": "aws.s3.createFolder",
                "title": "%AWS.command.s3.createFolder%",
                "category": "%AWS.title%",
                "enablement": "isCloud9 || !aws.isWebExtHost",
                "icon": "$(new-folder)",
                "cloud9": {
                    "cn": {
                        "category": "%AWS.title.cn%"
                    }
                }
            },
            {
                "command": "aws.s3.createBucket",
                "title": "%AWS.command.s3.createBucket%",
                "category": "%AWS.title%",
                "enablement": "isCloud9 || !aws.isWebExtHost",
                "icon": "$(aws-s3-create-bucket)",
                "cloud9": {
                    "cn": {
                        "category": "%AWS.title.cn%"
                    }
                }
            },
            {
                "command": "aws.s3.deleteBucket",
                "title": "%AWS.generic.promptDelete%",
                "category": "%AWS.title%",
                "enablement": "isCloud9 || !aws.isWebExtHost",
                "cloud9": {
                    "cn": {
                        "category": "%AWS.title.cn%"
                    }
                }
            },
            {
                "command": "aws.s3.deleteFile",
                "title": "%AWS.generic.promptDelete%",
                "category": "%AWS.title%",
                "enablement": "isCloud9 || !aws.isWebExtHost",
                "cloud9": {
                    "cn": {
                        "category": "%AWS.title.cn%"
                    }
                }
            },
            {
                "command": "aws.invokeLambda",
                "title": "%AWS.command.invokeLambda%",
                "category": "%AWS.title%",
                "enablement": "isCloud9 || !aws.isWebExtHost",
                "icon": "$(play)",
                "cloud9": {
                    "cn": {
                        "title": "%AWS.command.invokeLambda.cn%",
                        "category": "%AWS.title.cn%"
                    }
                }
            },
            {
                "command": "aws.downloadLambda",
                "title": "%AWS.command.downloadLambda%",
                "category": "%AWS.title%",
                "enablement": "viewItem == awsRegionFunctionNodeDownloadable",
                "cloud9": {
                    "cn": {
                        "category": "%AWS.title.cn%"
                    }
                }
            },
            {
                "command": "aws.uploadLambda",
                "title": "%AWS.command.uploadLambda%",
                "enablement": "isCloud9 || !aws.isWebExtHost",
                "category": "%AWS.title%",
                "cloud9": {
                    "cn": {
                        "category": "%AWS.title.cn%"
                    }
                }
            },
            {
                "command": "aws.deleteLambda",
                "title": "%AWS.generic.promptDelete%",
                "enablement": "isCloud9 || !aws.isWebExtHost",
                "category": "%AWS.title%",
                "cloud9": {
                    "cn": {
                        "category": "%AWS.title.cn%"
                    }
                }
            },
            {
                "command": "aws.copyLambdaUrl",
                "title": "%AWS.generic.copyUrl%",
                "enablement": "isCloud9 || !aws.isWebExtHost",
                "category": "%AWS.title%",
                "cloud9": {
                    "cn": {
                        "category": "%AWS.title.cn%"
                    }
                }
            },
            {
                "command": "aws.deploySamApplication",
                "title": "%AWS.command.deploySamApplication%",
                "enablement": "isCloud9 || !aws.isWebExtHost",
                "category": "%AWS.title%",
                "cloud9": {
                    "cn": {
                        "category": "%AWS.title.cn%"
                    }
                }
            },
            {
                "command": "aws.toolkit.submitFeedback",
                "title": "%AWS.command.submitFeedback%",
                "enablement": "!aws.isWebExtHost",
                "category": "%AWS.title%",
                "icon": "$(comment)",
                "cloud9": {
                    "cn": {
                        "category": "%AWS.title.cn%"
                    }
                }
            },
            {
                "command": "aws.refreshAwsExplorer",
                "title": "%AWS.command.refreshAwsExplorer%",
                "enablement": "isCloud9 || !aws.isWebExtHost",
                "category": "%AWS.title%",
                "icon": {
                    "dark": "resources/icons/vscode/dark/refresh.svg",
                    "light": "resources/icons/vscode/light/refresh.svg"
                }
            },
            {
                "command": "aws.samcli.detect",
                "title": "%AWS.command.samcli.detect%",
                "enablement": "isCloud9 || !aws.isWebExtHost",
                "category": "%AWS.title%",
                "cloud9": {
                    "cn": {
                        "category": "%AWS.title.cn%"
                    }
                }
            },
            {
                "command": "aws.deleteCloudFormation",
                "title": "%AWS.command.deleteCloudFormation%",
                "enablement": "isCloud9 || !aws.isWebExtHost",
                "category": "%AWS.title%",
                "cloud9": {
                    "cn": {
                        "category": "%AWS.title.cn%"
                    }
                }
            },
            {
                "command": "aws.downloadStateMachineDefinition",
                "title": "%AWS.command.downloadStateMachineDefinition%",
                "enablement": "isCloud9 || !aws.isWebExtHost",
                "category": "%AWS.title%",
                "cloud9": {
                    "cn": {
                        "category": "%AWS.title.cn%"
                    }
                }
            },
            {
                "command": "aws.executeStateMachine",
                "title": "%AWS.command.executeStateMachine%",
                "enablement": "isCloud9 || !aws.isWebExtHost",
                "category": "%AWS.title%",
                "cloud9": {
                    "cn": {
                        "category": "%AWS.title.cn%"
                    }
                }
            },
            {
                "command": "aws.renderStateMachineGraph",
                "title": "%AWS.command.renderStateMachineGraph%",
                "enablement": "isCloud9 || !aws.isWebExtHost",
                "category": "%AWS.title%",
                "cloud9": {
                    "cn": {
                        "category": "%AWS.title.cn%"
                    }
                }
            },
            {
                "command": "aws.copyArn",
                "title": "%AWS.command.copyArn%",
                "category": "%AWS.title%",
                "enablement": "isCloud9 || !aws.isWebExtHost",
                "cloud9": {
                    "cn": {
                        "category": "%AWS.title.cn%"
                    }
                }
            },
            {
                "command": "aws.copyName",
                "title": "%AWS.command.copyName%",
                "category": "%AWS.title%",
                "enablement": "isCloud9 || !aws.isWebExtHost",
                "cloud9": {
                    "cn": {
                        "category": "%AWS.title.cn%"
                    }
                }
            },
            {
                "command": "aws.listCommands",
                "title": "%AWS.command.listCommands%",
                "category": "%AWS.title%",
                "cloud9": {
                    "cn": {
                        "title": "%AWS.command.listCommands.cn%",
                        "category": "%AWS.title.cn%"
                    }
                }
            },
            {
                "command": "aws.viewSchemaItem",
                "title": "%AWS.command.viewSchemaItem%",
                "category": "%AWS.title%",
                "enablement": "isCloud9 || !aws.isWebExtHost",
                "cloud9": {
                    "cn": {
                        "category": "%AWS.title.cn%"
                    }
                }
            },
            {
                "command": "aws.searchSchema",
                "title": "%AWS.command.searchSchema%",
                "category": "%AWS.title%",
                "enablement": "isCloud9 || !aws.isWebExtHost",
                "cloud9": {
                    "cn": {
                        "category": "%AWS.title.cn%"
                    }
                }
            },
            {
                "command": "aws.searchSchemaPerRegistry",
                "title": "%AWS.command.searchSchemaPerRegistry%",
                "category": "%AWS.title%",
                "enablement": "isCloud9 || !aws.isWebExtHost",
                "cloud9": {
                    "cn": {
                        "category": "%AWS.title.cn%"
                    }
                }
            },
            {
                "command": "aws.downloadSchemaItemCode",
                "title": "%AWS.command.downloadSchemaItemCode%",
                "category": "%AWS.title%",
                "enablement": "isCloud9 || !aws.isWebExtHost",
                "cloud9": {
                    "cn": {
                        "category": "%AWS.title.cn%"
                    }
                }
            },
            {
                "command": "aws.toolkit.viewLogs",
                "title": "%AWS.command.viewLogs%",
                "category": "%AWS.title%"
            },
            {
                "command": "aws.toolkit.help",
                "title": "%AWS.command.help%",
                "category": "%AWS.title%",
                "cloud9": {
                    "cn": {
                        "category": "%AWS.title.cn%"
                    }
                }
            },
            {
                "command": "aws.toolkit.github",
                "title": "%AWS.command.github%",
                "category": "%AWS.title%",
                "cloud9": {
                    "cn": {
                        "category": "%AWS.title.cn%"
                    }
                }
            },
            {
                "command": "aws.toolkit.lambda.openWalkthrough",
                "title": "%AWS.toolkit.lambda.walkthrough.quickpickTitle%",
                "enablement": "isCloud9 || !aws.isWebExtHost",
                "category": "%AWS.title%",
                "cloud9": {
                    "cn": {
                        "category": "%AWS.title.cn%"
                    }
                }
            },
            {
                "command": "aws.quickStart",
                "title": "%AWS.command.quickStart%",
                "category": "%AWS.title%",
                "enablement": "isCloud9",
                "cloud9": {
                    "cn": {
                        "category": "%AWS.title.cn%"
                    }
                }
            },
            {
                "command": "aws.cdk.refresh",
                "title": "%AWS.command.refreshCdkExplorer%",
                "category": "%AWS.title%",
                "enablement": "isCloud9 || !aws.isWebExtHost",
                "icon": {
                    "dark": "resources/icons/vscode/dark/refresh.svg",
                    "light": "resources/icons/vscode/light/refresh.svg"
                },
                "cloud9": {
                    "cn": {
                        "category": "%AWS.title.cn%"
                    }
                }
            },
            {
                "command": "aws.cdk.viewDocs",
                "title": "%AWS.generic.viewDocs%",
                "category": "%AWS.title%",
                "enablement": "isCloud9 || !aws.isWebExtHost"
            },
            {
                "command": "aws.appBuilder.refresh",
                "title": "%AWS.command.refreshappBuilderExplorer%",
                "category": "%AWS.title%",
                "enablement": "isCloud9 || !aws.isWebExtHost",
                "icon": {
                    "dark": "resources/icons/vscode/dark/refresh.svg",
                    "light": "resources/icons/vscode/light/refresh.svg"
                },
                "cloud9": {
                    "cn": {
                        "category": "%AWS.title.cn%"
                    }
                }
            },
            {
                "command": "aws.appBuilderForFileExplorer.refresh",
                "title": "%AWS.command.refreshappBuilderExplorer%",
                "category": "%AWS.title%",
                "enablement": "isCloud9 || !aws.isWebExtHost",
                "icon": {
                    "dark": "resources/icons/vscode/dark/refresh.svg",
                    "light": "resources/icons/vscode/light/refresh.svg"
                },
                "cloud9": {
                    "cn": {
                        "category": "%AWS.title.cn%"
                    }
                }
            },
            {
                "command": "aws.appBuilder.viewDocs",
                "title": "%AWS.generic.viewDocs%",
                "category": "%AWS.title%",
                "enablement": "isCloud9 || !aws.isWebExtHost"
            },
            {
                "command": "aws.stepfunctions.createStateMachineFromTemplate",
                "title": "%AWS.command.stepFunctions.createStateMachineFromTemplate%",
                "category": "%AWS.title%",
                "enablement": "isCloud9 || !aws.isWebExtHost",
                "cloud9": {
                    "cn": {
                        "category": "%AWS.title.cn%"
                    }
                }
            },
            {
                "command": "aws.stepfunctions.publishStateMachine",
                "title": "%AWS.command.stepFunctions.publishStateMachine%",
                "category": "%AWS.title%",
                "enablement": "isCloud9 || !aws.isWebExtHost",
                "cloud9": {
                    "cn": {
                        "category": "%AWS.title.cn%"
                    }
                }
            },
            {
                "command": "aws.previewStateMachine",
                "title": "%AWS.command.stepFunctions.previewStateMachine%",
                "category": "%AWS.title%",
                "enablement": "isCloud9 || !aws.isWebExtHost",
                "icon": "$(aws-stepfunctions-preview)",
                "cloud9": {
                    "cn": {
                        "category": "%AWS.title.cn%"
                    }
                }
            },
            {
                "command": "aws.cdk.renderStateMachineGraph",
                "title": "%AWS.command.cdk.previewStateMachine%",
                "enablement": "isCloud9 || !aws.isWebExtHost",
                "category": "AWS",
                "icon": "$(aws-stepfunctions-preview)"
            },
            {
                "command": "aws.toolkit.aboutExtension",
                "title": "%AWS.command.aboutToolkit%",
                "category": "%AWS.title%"
            },
            {
                "command": "aws.cwl.viewLogStream",
                "title": "%AWS.command.viewLogStream%",
                "enablement": "isCloud9 || !aws.isWebExtHost",
                "category": "%AWS.title%",
                "cloud9": {
                    "cn": {
                        "category": "%AWS.title.cn%"
                    }
                }
            },
            {
                "command": "aws.ssmDocument.createLocalDocument",
                "title": "%AWS.command.ssmDocument.createLocalDocument%",
                "category": "%AWS.title%",
                "enablement": "isCloud9 || !aws.isWebExtHost",
                "cloud9": {
                    "cn": {
                        "category": "%AWS.title.cn%"
                    }
                }
            },
            {
                "command": "aws.ssmDocument.openLocalDocument",
                "title": "%AWS.command.ssmDocument.openLocalDocument%",
                "category": "%AWS.title%",
                "enablement": "isCloud9 || !aws.isWebExtHost",
                "icon": "$(cloud-download)",
                "cloud9": {
                    "cn": {
                        "category": "%AWS.title.cn%"
                    }
                }
            },
            {
                "command": "aws.ssmDocument.openLocalDocumentJson",
                "title": "%AWS.command.ssmDocument.openLocalDocumentJson%",
                "category": "%AWS.title%",
                "enablement": "isCloud9 || !aws.isWebExtHost",
                "cloud9": {
                    "cn": {
                        "category": "%AWS.title.cn%"
                    }
                }
            },
            {
                "command": "aws.ssmDocument.openLocalDocumentYaml",
                "title": "%AWS.command.ssmDocument.openLocalDocumentYaml%",
                "category": "%AWS.title%",
                "enablement": "isCloud9 || !aws.isWebExtHost",
                "cloud9": {
                    "cn": {
                        "category": "%AWS.title.cn%"
                    }
                }
            },
            {
                "command": "aws.ssmDocument.deleteDocument",
                "title": "%AWS.command.ssmDocument.deleteDocument%",
                "category": "%AWS.title%",
                "enablement": "isCloud9 || !aws.isWebExtHost",
                "cloud9": {
                    "cn": {
                        "category": "%AWS.title.cn%"
                    }
                }
            },
            {
                "command": "aws.ssmDocument.publishDocument",
                "title": "%AWS.command.ssmDocument.publishDocument%",
                "category": "%AWS.title%",
                "enablement": "isCloud9 || !aws.isWebExtHost",
                "icon": "$(cloud-upload)",
                "cloud9": {
                    "cn": {
                        "category": "%AWS.title.cn%"
                    }
                }
            },
            {
                "command": "aws.ssmDocument.updateDocumentVersion",
                "title": "%AWS.command.ssmDocument.updateDocumentVersion%",
                "category": "%AWS.title%",
                "enablement": "isCloud9 || !aws.isWebExtHost",
                "cloud9": {
                    "cn": {
                        "category": "%AWS.title.cn%"
                    }
                }
            },
            {
                "command": "aws.copyLogResource",
                "title": "%AWS.command.copyLogResource%",
                "category": "%AWS.title%",
                "enablement": "isCloud9 || !aws.isWebExtHost",
                "icon": "$(files)",
                "cloud9": {
                    "cn": {
                        "category": "%AWS.title.cn%"
                    }
                }
            },
            {
                "command": "aws.cwl.searchLogGroup",
                "title": "%AWS.command.cloudWatchLogs.searchLogGroup%",
                "category": "%AWS.title%",
                "enablement": "isCloud9 || !aws.isWebExtHost",
                "icon": "$(search-view-icon)",
                "cloud9": {
                    "cn": {
                        "category": "%AWS.title.cn%"
                    }
                }
            },
            {
                "command": "aws.saveCurrentLogDataContent",
                "title": "%AWS.command.saveCurrentLogDataContent%",
                "category": "%AWS.title%",
                "enablement": "isCloud9 || !aws.isWebExtHost",
                "icon": "$(save)",
                "cloud9": {
                    "cn": {
                        "category": "%AWS.title.cn%"
                    }
                }
            },
            {
                "command": "aws.cwl.changeFilterPattern",
                "title": "%AWS.command.cwl.changeFilterPattern%",
                "category": "%AWS.title%",
                "enablement": "isCloud9 || !aws.isWebExtHost",
                "icon": "$(search-view-icon)",
                "cloud9": {
                    "cn": {
                        "category": "%AWS.title.cn%"
                    }
                }
            },
            {
                "command": "aws.cwl.changeTimeFilter",
                "title": "%AWS.command.cwl.changeTimeFilter%",
                "category": "%AWS.title%",
                "enablement": "isCloud9 || !aws.isWebExtHost",
                "icon": "$(calendar)",
                "cloud9": {
                    "cn": {
                        "category": "%AWS.title.cn%"
                    }
                }
            },
            {
                "command": "aws.addSamDebugConfig",
                "title": "%AWS.command.addSamDebugConfig%",
                "category": "%AWS.title%",
                "enablement": "isCloud9 || !aws.isWebExtHost",
                "cloud9": {
                    "cn": {
                        "category": "%AWS.title.cn%"
                    }
                }
            },
            {
                "command": "aws.toggleSamCodeLenses",
                "title": "%AWS.command.toggleSamCodeLenses%",
                "category": "%AWS.title%",
                "enablement": "isCloud9 || !aws.isWebExtHost",
                "cloud9": {
                    "cn": {
                        "category": "%AWS.title.cn%"
                    }
                }
            },
            {
                "command": "aws.ecs.runCommandInContainer",
                "title": "%AWS.ecs.runCommandInContainer%",
                "category": "%AWS.title%",
                "enablement": "viewItem == awsEcsContainerNodeExecEnabled",
                "cloud9": {
                    "cn": {
                        "category": "%AWS.title.cn%"
                    }
                }
            },
            {
                "command": "aws.ecs.openTaskInTerminal",
                "title": "%AWS.ecs.openTaskInTerminal%",
                "category": "%AWS.title%",
                "enablement": "viewItem == awsEcsContainerNodeExecEnabled",
                "cloud9": {
                    "cn": {
                        "category": "%AWS.title.cn%"
                    }
                }
            },
            {
                "command": "aws.ecs.enableEcsExec",
                "title": "%AWS.ecs.enableEcsExec%",
                "category": "%AWS.title%",
                "enablement": "isCloud9 || !aws.isWebExtHost",
                "cloud9": {
                    "cn": {
                        "category": "%AWS.title.cn%"
                    }
                }
            },
            {
                "command": "aws.ecs.viewDocumentation",
                "title": "%AWS.generic.viewDocs%",
                "category": "%AWS.title%",
                "enablement": "isCloud9 || !aws.isWebExtHost",
                "cloud9": {
                    "cn": {
                        "category": "%AWS.title.cn%"
                    }
                }
            },
            {
                "command": "aws.resources.copyIdentifier",
                "title": "%AWS.command.resources.copyIdentifier%",
                "category": "%AWS.title%",
                "enablement": "isCloud9 || !aws.isWebExtHost",
                "cloud9": {
                    "cn": {
                        "category": "%AWS.title.cn%"
                    }
                }
            },
            {
                "command": "aws.resources.openResourcePreview",
                "title": "%AWS.generic.preview%",
                "category": "%AWS.title%",
                "enablement": "isCloud9 || !aws.isWebExtHost",
                "icon": "$(open-preview)",
                "cloud9": {
                    "cn": {
                        "category": "%AWS.title.cn%"
                    }
                }
            },
            {
                "command": "aws.resources.createResource",
                "title": "%AWS.generic.create%",
                "category": "%AWS.title%",
                "enablement": "isCloud9 || !aws.isWebExtHost",
                "icon": "$(add)",
                "cloud9": {
                    "cn": {
                        "category": "%AWS.title.cn%"
                    }
                }
            },
            {
                "command": "aws.resources.deleteResource",
                "title": "%AWS.generic.promptDelete%",
                "category": "%AWS.title%",
                "enablement": "isCloud9 || !aws.isWebExtHost",
                "cloud9": {
                    "cn": {
                        "category": "%AWS.title.cn%"
                    }
                }
            },
            {
                "command": "aws.resources.updateResource",
                "title": "%AWS.generic.promptUpdate%",
                "category": "%AWS.title%",
                "enablement": "isCloud9 || !aws.isWebExtHost",
                "icon": "$(pencil)",
                "cloud9": {
                    "cn": {
                        "category": "%AWS.title.cn%"
                    }
                }
            },
            {
                "command": "aws.resources.updateResourceInline",
                "title": "%AWS.generic.promptUpdate%",
                "category": "%AWS.title%",
                "enablement": "isCloud9 || !aws.isWebExtHost",
                "icon": "$(pencil)",
                "cloud9": {
                    "cn": {
                        "category": "%AWS.title.cn%"
                    }
                }
            },
            {
                "command": "aws.resources.saveResource",
                "title": "%AWS.generic.save%",
                "category": "%AWS.title%",
                "enablement": "isCloud9 || !aws.isWebExtHost",
                "icon": "$(save)",
                "cloud9": {
                    "cn": {
                        "category": "%AWS.title.cn%"
                    }
                }
            },
            {
                "command": "aws.resources.closeResource",
                "title": "%AWS.generic.close%",
                "category": "%AWS.title%",
                "enablement": "isCloud9 || !aws.isWebExtHost",
                "icon": "$(close)",
                "cloud9": {
                    "cn": {
                        "category": "%AWS.title.cn%"
                    }
                }
            },
            {
                "command": "aws.resources.viewDocs",
                "title": "%AWS.generic.viewDocs%",
                "category": "%AWS.title%",
                "enablement": "isCloud9 || !aws.isWebExtHost",
                "icon": "$(book)",
                "cloud9": {
                    "cn": {
                        "category": "%AWS.title.cn%"
                    }
                }
            },
            {
                "command": "aws.resources.configure",
                "title": "%AWS.command.resources.configure%",
                "category": "%AWS.title%",
                "enablement": "isCloud9 || !aws.isWebExtHost",
                "icon": "$(gear)",
                "cloud9": {
                    "cn": {
                        "category": "%AWS.title.cn%"
                    }
                }
            },
            {
                "command": "aws.apprunner.createService",
                "title": "%AWS.command.apprunner.createService%",
                "category": "%AWS.title%",
                "enablement": "isCloud9 || !aws.isWebExtHost",
                "cloud9": {
                    "cn": {
                        "category": "%AWS.title.cn%"
                    }
                }
            },
            {
                "command": "aws.ecs.disableEcsExec",
                "title": "%AWS.ecs.disableEcsExec%",
                "category": "%AWS.title%",
                "enablement": "isCloud9 || !aws.isWebExtHost",
                "cloud9": {
                    "cn": {
                        "category": "%AWS.title.cn%"
                    }
                }
            },
            {
                "command": "aws.apprunner.createServiceFromEcr",
                "title": "%AWS.command.apprunner.createServiceFromEcr%",
                "category": "%AWS.title%",
                "enablement": "isCloud9 || !aws.isWebExtHost",
                "cloud9": {
                    "cn": {
                        "category": "%AWS.title.cn%"
                    }
                }
            },
            {
                "command": "aws.apprunner.pauseService",
                "title": "%AWS.command.apprunner.pauseService%",
                "category": "%AWS.title%",
                "enablement": "isCloud9 || !aws.isWebExtHost",
                "cloud9": {
                    "cn": {
                        "category": "%AWS.title.cn%"
                    }
                }
            },
            {
                "command": "aws.apprunner.resumeService",
                "title": "%AWS.command.apprunner.resumeService%",
                "category": "AWS",
                "enablement": "isCloud9 || !aws.isWebExtHost",
                "cloud9": {
                    "cn": {
                        "category": "%AWS.title.cn%"
                    }
                }
            },
            {
                "command": "aws.apprunner.copyServiceUrl",
                "title": "%AWS.command.apprunner.copyServiceUrl%",
                "category": "%AWS.title%",
                "enablement": "isCloud9 || !aws.isWebExtHost",
                "cloud9": {
                    "cn": {
                        "category": "%AWS.title.cn%"
                    }
                }
            },
            {
                "command": "aws.apprunner.open",
                "title": "%AWS.command.apprunner.open%",
                "category": "%AWS.title%",
                "enablement": "isCloud9 || !aws.isWebExtHost",
                "cloud9": {
                    "cn": {
                        "category": "%AWS.title.cn%"
                    }
                }
            },
            {
                "command": "aws.apprunner.deleteService",
                "title": "%AWS.generic.promptDelete%",
                "category": "%AWS.title%",
                "enablement": "isCloud9 || !aws.isWebExtHost",
                "cloud9": {
                    "cn": {
                        "category": "%AWS.title.cn%"
                    }
                }
            },
            {
                "command": "aws.apprunner.startDeployment",
                "title": "%AWS.command.apprunner.startDeployment%",
                "category": "%AWS.title%",
                "enablement": "isCloud9 || !aws.isWebExtHost",
                "cloud9": {
                    "cn": {
                        "category": "%AWS.title.cn%"
                    }
                }
            },
            {
                "command": "aws.cloudFormation.newTemplate",
                "title": "%AWS.command.cloudFormation.newTemplate%",
                "category": "%AWS.title%",
                "enablement": "isCloud9 || !aws.isWebExtHost",
                "cloud9": {
                    "cn": {
                        "category": "%AWS.title.cn%"
                    }
                }
            },
            {
                "command": "aws.sam.newTemplate",
                "title": "%AWS.command.sam.newTemplate%",
                "category": "%AWS.title%",
                "enablement": "isCloud9 || !aws.isWebExtHost",
                "cloud9": {
                    "cn": {
                        "category": "%AWS.title.cn%"
                    }
                }
            },
            {
                "command": "aws.samcli.sync",
                "title": "%AWS.command.samcli.sync%",
                "category": "%AWS.title%",
                "enablement": "isCloud9 || !aws.isWebExtHost"
            },
            {
                "command": "aws.appBuilder.build",
                "title": "%AWS.command.appBuilder.build%",
                "enablement": "isCloud9 || !aws.isWebExtHost",
                "category": "%AWS.title%",
                "icon": "$(package)"
            },
            {
                "command": "aws.appBuilder.searchLogs",
                "title": "%AWS.command.appBuilder.searchLogs%",
                "enablement": "isCloud9 || !aws.isWebExtHost",
                "category": "%AWS.title%",
                "icon": "$(search-view-icon)"
            },
            {
                "command": "aws.appBuilder.deploy",
                "title": "%AWS.command.appBuilder.deploy%",
                "enablement": "isCloud9 || !aws.isWebExtHost",
                "category": "%AWS.title%",
                "icon": "$(cloud-upload)"
            },
            {
                "command": "aws.appBuilder.openTemplate",
                "title": "%AWS.command.appBuilder.openTemplate%",
                "enablement": "isCloud9 || !aws.isWebExtHost",
                "category": "%AWS.title%",
                "icon": "$(code)"
            },
            {
                "command": "aws.appBuilder.openHandler",
                "title": "%AWS.command.appBuilder.openHandler%",
                "enablement": "isCloud9 || !aws.isWebExtHost",
                "category": "%AWS.title%",
                "icon": "$(code)"
            },
            {
                "command": "aws.toolkit.amazonq.learnMore",
                "title": "%AWS.amazonq.learnMore%",
                "category": "%AWS.title%"
            },
            {
                "command": "aws.toolkit.amazonq.extensionpage",
                "title": "Open Amazon Q Extension",
                "category": "%AWS.title%"
            },
            {
                "command": "aws.dev.openMenu",
                "title": "Open Developer Menu",
                "category": "AWS (Developer)",
                "enablement": "aws.isDevMode"
            },
            {
                "command": "aws.dev.viewLogs",
                "title": "Watch Logs",
                "category": "AWS (Developer)"
            },
            {
                "command": "aws.openInApplicationComposerDialog",
                "title": "%AWS.command.applicationComposer.openDialog%",
                "category": "%AWS.title%",
                "enablement": "isCloud9 || !aws.isWebExtHost",
                "cloud9": {
                    "cn": {
                        "category": "%AWS.title.cn%"
                    }
                }
            },
            {
                "command": "aws.openInApplicationComposer",
                "title": "%AWS.command.applicationComposer.open%",
                "category": "%AWS.title%",
                "enablement": "isCloud9 || !aws.isWebExtHost",
                "icon": {
                    "dark": "resources/icons/aws/applicationcomposer/icon-dark.svg",
                    "light": "resources/icons/aws/applicationcomposer/icon.svg"
                },
                "cloud9": {
                    "cn": {
                        "category": "%AWS.title.cn%"
                    }
                }
            },
            {
                "command": "aws.createNewThreatComposer",
                "title": "%AWS.command.threatComposer.createNew%",
                "category": "%AWS.title%",
                "enablement": "isCloud9 || !aws.isWebExtHost",
                "cloud9": {
                    "cn": {
                        "category": "%AWS.title.cn%"
                    }
                }
            },
            {
                "command": "aws.newThreatComposerFile",
                "title": "%AWS.command.threatComposer.newFile%",
                "category": "%AWS.title%",
                "enablement": "isCloud9 || !aws.isWebExtHost",
                "cloud9": {
                    "cn": {
                        "category": "%AWS.title.cn%"
                    }
                }
            }
        ],
        "jsonValidation": [
            {
                "fileMatch": ".aws/templates.json",
                "url": "./dist/src/templates/templates.json"
            },
            {
                "fileMatch": "*ecs-task-def.json",
                "url": "https://ecs-intellisense.s3-us-west-2.amazonaws.com/task-definition/schema.json"
            }
        ],
        "languages": [
            {
                "id": "asl",
                "extensions": [
                    ".asl.json",
                    ".asl"
                ],
                "aliases": [
                    "Amazon States Language"
                ]
            },
            {
                "id": "asl-yaml",
                "aliases": [
                    "Amazon States Language (YAML)"
                ],
                "extensions": [
                    ".asl.yaml",
                    ".asl.yml"
                ]
            },
            {
                "id": "ssm-json",
                "extensions": [
                    ".ssm.json"
                ],
                "aliases": [
                    "AWS Systems Manager Document (JSON)"
                ]
            },
            {
                "id": "ssm-yaml",
                "extensions": [
                    ".ssm.yaml",
                    ".ssm.yml"
                ],
                "aliases": [
                    "AWS Systems Manager Document (YAML)"
                ]
            }
        ],
        "keybindings": [
            {
                "command": "aws.previewStateMachine",
                "key": "ctrl+shift+v",
                "mac": "cmd+shift+v",
                "when": "editorTextFocus && editorLangId == asl || editorTextFocus && editorLangId == asl-yaml"
            },
            {
                "command": "aws.samcli.sync",
                "key": "ctrl+shift+s",
                "mac": "cmd+shift+s",
                "when": "editorLangId == yaml || workspaceContains:**/template.yaml"
            }
        ],
        "grammars": [
            {
                "language": "asl",
                "scopeName": "source.asl",
                "path": "./syntaxes/ASL.tmLanguage"
            },
            {
                "language": "asl-yaml",
                "scopeName": "source.asl.yaml",
                "path": "./syntaxes/asl-yaml.tmLanguage.json"
            },
            {
                "language": "ssm-json",
                "scopeName": "source.ssmjson",
                "path": "./syntaxes/SSMJSON.tmLanguage"
            },
            {
                "language": "ssm-yaml",
                "scopeName": "source.ssmyaml",
                "path": "./syntaxes/SSMYAML.tmLanguage"
            }
        ],
        "resourceLabelFormatters": [
            {
                "scheme": "aws-cwl",
                "formatting": {
                    "label": "${path}",
                    "separator": "/"
                }
            },
            {
                "scheme": "s3*",
                "formatting": {
                    "label": "[S3] ${path}",
                    "separator": "/"
                }
            }
        ],
        "walkthroughs": [
            {
                "id": "aws.toolkit.lambda.walkthrough",
                "title": "%AWS.toolkit.lambda.walkthrough.title%",
                "description": "%AWS.toolkit.lambda.walkthrough.description%",
                "when": "workspacePlatform != webworker",
                "steps": [
                    {
                        "id": "toolInstall",
                        "title": "%AWS.toolkit.lambda.walkthrough.toolInstall.title%",
                        "description": "%AWS.toolkit.lambda.walkthrough.toolInstall.description%",
                        "media": {
                            "image": "./resources/walkthrough/appBuilder/install.png",
                            "altText": "Showing GUI installer"
                        }
                    },
                    {
                        "id": "chooseTemplate",
                        "title": "%AWS.toolkit.lambda.walkthrough.chooseTemplate.title%",
                        "description": "%AWS.toolkit.lambda.walkthrough.chooseTemplate.description%",
                        "media": {
                            "markdown": "./resources/walkthrough/appBuilder/AppPicker.md"
                        }
                    },
                    {
                        "id": "step1",
                        "title": "%AWS.toolkit.lambda.walkthrough.step1.title%",
                        "description": "%AWS.toolkit.lambda.walkthrough.step1.description%",
                        "media": {
                            "markdown": "./resources/walkthrough/appBuilder/InnerLoop.md"
                        }
                    },
                    {
                        "id": "step2",
                        "title": "%AWS.toolkit.lambda.walkthrough.step2.title%",
                        "description": "%AWS.toolkit.lambda.walkthrough.step2.description%",
                        "media": {
                            "markdown": "./resources/walkthrough/appBuilder/RemoteLoop.md"
                        }
                    }
                ]
            }
        ],
        "icons": {
            "aws-amazonq-q-gradient": {
                "description": "AWS Contributed Icon",
                "default": {
                    "fontPath": "./resources/fonts/aws-toolkit-icons.woff",
                    "fontCharacter": "\\f1aa"
                }
            },
            "aws-amazonq-q-squid-ink": {
                "description": "AWS Contributed Icon",
                "default": {
                    "fontPath": "./resources/fonts/aws-toolkit-icons.woff",
                    "fontCharacter": "\\f1ab"
                }
            },
            "aws-amazonq-q-white": {
                "description": "AWS Contributed Icon",
                "default": {
                    "fontPath": "./resources/fonts/aws-toolkit-icons.woff",
                    "fontCharacter": "\\f1ac"
                }
            },
            "aws-amazonq-transform-arrow-dark": {
                "description": "AWS Contributed Icon",
                "default": {
                    "fontPath": "./resources/fonts/aws-toolkit-icons.woff",
                    "fontCharacter": "\\f1ad"
                }
            },
            "aws-amazonq-transform-arrow-light": {
                "description": "AWS Contributed Icon",
                "default": {
                    "fontPath": "./resources/fonts/aws-toolkit-icons.woff",
                    "fontCharacter": "\\f1ae"
                }
            },
            "aws-amazonq-transform-default-dark": {
                "description": "AWS Contributed Icon",
                "default": {
                    "fontPath": "./resources/fonts/aws-toolkit-icons.woff",
                    "fontCharacter": "\\f1af"
                }
            },
            "aws-amazonq-transform-default-light": {
                "description": "AWS Contributed Icon",
                "default": {
                    "fontPath": "./resources/fonts/aws-toolkit-icons.woff",
                    "fontCharacter": "\\f1b0"
                }
            },
            "aws-amazonq-transform-dependencies-dark": {
                "description": "AWS Contributed Icon",
                "default": {
                    "fontPath": "./resources/fonts/aws-toolkit-icons.woff",
                    "fontCharacter": "\\f1b1"
                }
            },
            "aws-amazonq-transform-dependencies-light": {
                "description": "AWS Contributed Icon",
                "default": {
                    "fontPath": "./resources/fonts/aws-toolkit-icons.woff",
                    "fontCharacter": "\\f1b2"
                }
            },
            "aws-amazonq-transform-file-dark": {
                "description": "AWS Contributed Icon",
                "default": {
                    "fontPath": "./resources/fonts/aws-toolkit-icons.woff",
                    "fontCharacter": "\\f1b3"
                }
            },
            "aws-amazonq-transform-file-light": {
                "description": "AWS Contributed Icon",
                "default": {
                    "fontPath": "./resources/fonts/aws-toolkit-icons.woff",
                    "fontCharacter": "\\f1b4"
                }
            },
            "aws-amazonq-transform-logo": {
                "description": "AWS Contributed Icon",
                "default": {
                    "fontPath": "./resources/fonts/aws-toolkit-icons.woff",
                    "fontCharacter": "\\f1b5"
                }
            },
            "aws-amazonq-transform-step-into-dark": {
                "description": "AWS Contributed Icon",
                "default": {
                    "fontPath": "./resources/fonts/aws-toolkit-icons.woff",
                    "fontCharacter": "\\f1b6"
                }
            },
            "aws-amazonq-transform-step-into-light": {
                "description": "AWS Contributed Icon",
                "default": {
                    "fontPath": "./resources/fonts/aws-toolkit-icons.woff",
                    "fontCharacter": "\\f1b7"
                }
            },
            "aws-amazonq-transform-variables-dark": {
                "description": "AWS Contributed Icon",
                "default": {
                    "fontPath": "./resources/fonts/aws-toolkit-icons.woff",
                    "fontCharacter": "\\f1b8"
                }
            },
            "aws-amazonq-transform-variables-light": {
                "description": "AWS Contributed Icon",
                "default": {
                    "fontPath": "./resources/fonts/aws-toolkit-icons.woff",
                    "fontCharacter": "\\f1b9"
                }
            },
            "aws-applicationcomposer-icon": {
                "description": "AWS Contributed Icon",
                "default": {
                    "fontPath": "./resources/fonts/aws-toolkit-icons.woff",
                    "fontCharacter": "\\f1ba"
                }
            },
            "aws-applicationcomposer-icon-dark": {
                "description": "AWS Contributed Icon",
                "default": {
                    "fontPath": "./resources/fonts/aws-toolkit-icons.woff",
                    "fontCharacter": "\\f1bb"
                }
            },
            "aws-apprunner-service": {
                "description": "AWS Contributed Icon",
                "default": {
                    "fontPath": "./resources/fonts/aws-toolkit-icons.woff",
                    "fontCharacter": "\\f1bc"
                }
            },
            "aws-cdk-logo": {
                "description": "AWS Contributed Icon",
                "default": {
                    "fontPath": "./resources/fonts/aws-toolkit-icons.woff",
                    "fontCharacter": "\\f1bd"
                }
            },
            "aws-cloudformation-stack": {
                "description": "AWS Contributed Icon",
                "default": {
                    "fontPath": "./resources/fonts/aws-toolkit-icons.woff",
                    "fontCharacter": "\\f1be"
                }
            },
            "aws-cloudwatch-log-group": {
                "description": "AWS Contributed Icon",
                "default": {
                    "fontPath": "./resources/fonts/aws-toolkit-icons.woff",
                    "fontCharacter": "\\f1bf"
                }
            },
            "aws-codecatalyst-logo": {
                "description": "AWS Contributed Icon",
                "default": {
                    "fontPath": "./resources/fonts/aws-toolkit-icons.woff",
                    "fontCharacter": "\\f1c0"
                }
            },
            "aws-codewhisperer-icon-black": {
                "description": "AWS Contributed Icon",
                "default": {
                    "fontPath": "./resources/fonts/aws-toolkit-icons.woff",
                    "fontCharacter": "\\f1c1"
                }
            },
            "aws-codewhisperer-icon-white": {
                "description": "AWS Contributed Icon",
                "default": {
                    "fontPath": "./resources/fonts/aws-toolkit-icons.woff",
                    "fontCharacter": "\\f1c2"
                }
            },
            "aws-codewhisperer-learn": {
                "description": "AWS Contributed Icon",
                "default": {
                    "fontPath": "./resources/fonts/aws-toolkit-icons.woff",
                    "fontCharacter": "\\f1c3"
                }
            },
            "aws-ecr-registry": {
                "description": "AWS Contributed Icon",
                "default": {
                    "fontPath": "./resources/fonts/aws-toolkit-icons.woff",
                    "fontCharacter": "\\f1c4"
                }
            },
            "aws-ecs-cluster": {
                "description": "AWS Contributed Icon",
                "default": {
                    "fontPath": "./resources/fonts/aws-toolkit-icons.woff",
                    "fontCharacter": "\\f1c5"
                }
            },
            "aws-ecs-container": {
                "description": "AWS Contributed Icon",
                "default": {
                    "fontPath": "./resources/fonts/aws-toolkit-icons.woff",
                    "fontCharacter": "\\f1c6"
                }
            },
            "aws-ecs-service": {
                "description": "AWS Contributed Icon",
                "default": {
                    "fontPath": "./resources/fonts/aws-toolkit-icons.woff",
                    "fontCharacter": "\\f1c7"
                }
            },
            "aws-generic-attach-file": {
                "description": "AWS Contributed Icon",
                "default": {
                    "fontPath": "./resources/fonts/aws-toolkit-icons.woff",
                    "fontCharacter": "\\f1c8"
                }
            },
            "aws-iot-certificate": {
                "description": "AWS Contributed Icon",
                "default": {
                    "fontPath": "./resources/fonts/aws-toolkit-icons.woff",
                    "fontCharacter": "\\f1c9"
                }
            },
            "aws-iot-policy": {
                "description": "AWS Contributed Icon",
                "default": {
                    "fontPath": "./resources/fonts/aws-toolkit-icons.woff",
                    "fontCharacter": "\\f1ca"
                }
            },
            "aws-iot-thing": {
                "description": "AWS Contributed Icon",
                "default": {
                    "fontPath": "./resources/fonts/aws-toolkit-icons.woff",
                    "fontCharacter": "\\f1cb"
                }
            },
            "aws-lambda-function": {
                "description": "AWS Contributed Icon",
                "default": {
                    "fontPath": "./resources/fonts/aws-toolkit-icons.woff",
                    "fontCharacter": "\\f1cc"
                }
            },
            "aws-mynah-MynahIconBlack": {
                "description": "AWS Contributed Icon",
                "default": {
                    "fontPath": "./resources/fonts/aws-toolkit-icons.woff",
                    "fontCharacter": "\\f1cd"
                }
            },
            "aws-mynah-MynahIconWhite": {
                "description": "AWS Contributed Icon",
                "default": {
                    "fontPath": "./resources/fonts/aws-toolkit-icons.woff",
                    "fontCharacter": "\\f1ce"
                }
            },
            "aws-mynah-logo": {
                "description": "AWS Contributed Icon",
                "default": {
                    "fontPath": "./resources/fonts/aws-toolkit-icons.woff",
                    "fontCharacter": "\\f1cf"
                }
            },
            "aws-redshift-cluster": {
                "description": "AWS Contributed Icon",
                "default": {
                    "fontPath": "./resources/fonts/aws-toolkit-icons.woff",
                    "fontCharacter": "\\f1d0"
                }
            },
            "aws-redshift-cluster-connected": {
                "description": "AWS Contributed Icon",
                "default": {
                    "fontPath": "./resources/fonts/aws-toolkit-icons.woff",
                    "fontCharacter": "\\f1d1"
                }
            },
            "aws-redshift-database": {
                "description": "AWS Contributed Icon",
                "default": {
                    "fontPath": "./resources/fonts/aws-toolkit-icons.woff",
                    "fontCharacter": "\\f1d2"
                }
            },
            "aws-redshift-redshift-cluster-connected": {
                "description": "AWS Contributed Icon",
                "default": {
                    "fontPath": "./resources/fonts/aws-toolkit-icons.woff",
                    "fontCharacter": "\\f1d3"
                }
            },
            "aws-redshift-schema": {
                "description": "AWS Contributed Icon",
                "default": {
                    "fontPath": "./resources/fonts/aws-toolkit-icons.woff",
                    "fontCharacter": "\\f1d4"
                }
            },
            "aws-redshift-table": {
                "description": "AWS Contributed Icon",
                "default": {
                    "fontPath": "./resources/fonts/aws-toolkit-icons.woff",
                    "fontCharacter": "\\f1d5"
                }
            },
            "aws-s3-bucket": {
                "description": "AWS Contributed Icon",
                "default": {
                    "fontPath": "./resources/fonts/aws-toolkit-icons.woff",
                    "fontCharacter": "\\f1d6"
                }
            },
            "aws-s3-create-bucket": {
                "description": "AWS Contributed Icon",
                "default": {
                    "fontPath": "./resources/fonts/aws-toolkit-icons.woff",
                    "fontCharacter": "\\f1d7"
                }
            },
            "aws-schemas-registry": {
                "description": "AWS Contributed Icon",
                "default": {
                    "fontPath": "./resources/fonts/aws-toolkit-icons.woff",
                    "fontCharacter": "\\f1d8"
                }
            },
            "aws-schemas-schema": {
                "description": "AWS Contributed Icon",
                "default": {
                    "fontPath": "./resources/fonts/aws-toolkit-icons.woff",
                    "fontCharacter": "\\f1d9"
                }
            },
            "aws-stepfunctions-preview": {
                "description": "AWS Contributed Icon",
                "default": {
                    "fontPath": "./resources/fonts/aws-toolkit-icons.woff",
                    "fontCharacter": "\\f1da"
                }
            }
        },
        "notebooks": [
            {
                "type": "aws-redshift-sql-notebook",
                "displayName": "Redshift SQL notebook",
                "selector": [
                    {
                        "filenamePattern": "*.redshiftnb"
                    }
                ]
            }
        ],
        "customEditors": [
            {
                "viewType": "threatComposer.tc.json",
                "displayName": "%AWS.threatComposer.title%",
                "selector": [
                    {
                        "filenamePattern": "*.tc.json"
                    }
                ]
            }
        ],
        "configurationDefaults": {
            "workbench.editorAssociations": {
                "{git,gitlens,conflictResolution,vscode-local-history}:/**/*.tc.json": "default"
            }
        }
    },
    "devDependencies": {},
    "dependencies": {
        "aws-core-vscode": "file:../core/"
    }
}<|MERGE_RESOLUTION|>--- conflicted
+++ resolved
@@ -2,11 +2,7 @@
     "name": "aws-toolkit-vscode",
     "displayName": "AWS Toolkit",
     "description": "Including CodeCatalyst, Infrastructure Composer, and support for Lambda, S3, CloudWatch Logs, CloudFormation, and many other services.",
-<<<<<<< HEAD
     "version": "3.28.0-SNAPSHOT",
-=======
-    "version": "3.27.0-SNAPSHOT",
->>>>>>> b3c38d65
     "extensionKind": [
         "workspace"
     ],
