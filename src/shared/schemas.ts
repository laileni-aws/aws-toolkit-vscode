/*!
 * Copyright 2021 Amazon.com, Inc. or its affiliates. All Rights Reserved.
 * SPDX-License-Identifier: Apache-2.0
 */

import { mkdirSync, writeFileSync } from 'fs'
import * as path from 'path'
import * as vscode from 'vscode'
import { activateYamlExtension, YamlExtension } from './extensions/yaml'
import * as filesystemUtilities from './filesystemUtilities'
import { getLogger } from './logger'
import { CompositeResourceFetcher } from './resourcefetcher/compositeResourceFetcher'
import { FileResourceFetcher } from './resourcefetcher/fileResourceFetcher'
import { getPropertyFromJsonUrl, HttpResourceFetcher } from './resourcefetcher/httpResourceFetcher'
import { ResourceFetcher } from './resourcefetcher/resourcefetcher'
import { normalizeSeparator } from './utilities/pathUtils'

const GOFORMATION_MANIFEST_URL = 'https://api.github.com/repos/awslabs/goformation/releases/latest'
const DEVFILE_MANIFEST_URL = 'https://api.github.com/repos/devfile/api/releases/latest'

<<<<<<< HEAD
export type Schemas = { [key: string]: vscode.Uri }
export type SchemaType = 'yaml' | 'json'
=======
export type Schemas = { [key in SchemaType]?: vscode.Uri }
export type SchemaType = 'cfn' | 'sam' | 'devfile' | 'none'
>>>>>>> 853174f5

export interface SchemaMapping {
    path: string
    type: SchemaType
    schema?: string | vscode.Uri
}

export interface SchemaHandler {
    handleUpdate(mapping: SchemaMapping, schemas: Schemas): Promise<void>
}

/**
 * Processes the update of schema mappings for files in the workspace
 */
export class SchemaService {
    private static readonly DEFAULT_UPDATE_PERIOD_MILLIS = 1000

    private updatePeriod: number
    private timer?: NodeJS.Timer

    private updateQueue: SchemaMapping[] = []
    private schemas?: Schemas
    private handlers: Map<SchemaType, SchemaHandler>

    public constructor(
        private readonly extensionContext: vscode.ExtensionContext,
        opts?: {
            schemas?: Schemas
            updatePeriod?: number
            handlers?: Map<SchemaType, SchemaHandler>
        }
    ) {
        this.updatePeriod = opts?.updatePeriod ?? SchemaService.DEFAULT_UPDATE_PERIOD_MILLIS
        this.schemas = opts?.schemas
        this.handlers =
            opts?.handlers ??
            new Map<SchemaType, SchemaHandler>([
                ['json', new JsonSchemaHandler()],
                ['yaml', new YamlSchemaHandler()],
            ])
    }

    public async start(): Promise<void> {
        getDefaultSchemas(this.extensionContext).then(schemas => (this.schemas = schemas))
        await cleanResourceMappings()
        await this.startTimer()
    }

    public registerMapping(mapping: SchemaMapping): void {
        this.updateQueue.push(mapping)
    }

    public async processUpdates(): Promise<void> {
        if (this.updateQueue.length === 0 || !this.schemas) {
            return
        }

        const batch = this.updateQueue.splice(0, this.updateQueue.length)
        for (const mapping of batch) {
            const handler = this.handlers.get(mapping.type)
            if (!handler) {
                throw new Error(`no registered handler for type ${mapping.type}`)
            }
            getLogger().debug('schema service: handle %s mapping: %s -> %$s', mapping.type, path, mapping.path)
            await handler.handleUpdate(mapping, this.schemas)
        }
    }

    // TODO: abstract into a common abstraction for background pollers
    private async startTimer(): Promise<void> {
        this.timer = setTimeout(
            // this is async so that we don't have pseudo-concurrent invocations of the callback
            async () => {
                await this.processUpdates()
                // Race: _timer may be undefined after shutdown() (this async
                // closure may be pending on the event-loop, despite clearTimeout()).
                if (this.timer !== undefined) {
                    this.timer!.refresh()
                }
            },
            this.updatePeriod
        )
    }
}

/**
 * Loads default JSON schemas for CFN and SAM templates.
 * Checks manifest and downloads new schemas if the manifest version has been bumped.
 * Uses local, predownloaded version if up-to-date or network call fails
 * If the user has not previously used the toolkit and cannot pull the manifest, does not provide template autocomplete.
 * @param extensionContext VSCode extension context
 */
export async function getDefaultSchemas(extensionContext: vscode.ExtensionContext): Promise<Schemas | undefined> {
    try {
        // Convert the paths to URIs which is what the YAML extension expects
        const cfnSchemaUri = vscode.Uri.file(
            normalizeSeparator(path.join(extensionContext.globalStoragePath, 'cloudformation.schema.json'))
        )
        const samSchemaUri = vscode.Uri.file(
            normalizeSeparator(path.join(extensionContext.globalStoragePath, 'sam.schema.json'))
        )
        const devfileSchemaUri = vscode.Uri.file(
            normalizeSeparator(path.join(extensionContext.globalStoragePath, 'devfile.schema.json'))
        )

        const goformationSchemaVersion = await getPropertyFromJsonUrl(GOFORMATION_MANIFEST_URL, 'tag_name')
        const devfileSchemaVersion = await getPropertyFromJsonUrl(DEVFILE_MANIFEST_URL, 'tag_name')

        await getRemoteOrCachedFile({
            filepath: cfnSchemaUri.fsPath,
            version: goformationSchemaVersion,
            url: `https://raw.githubusercontent.com/awslabs/goformation/${goformationSchemaVersion}/schema/cloudformation.schema.json`,
            cacheKey: 'cfnSchemaVersion',
            extensionContext,
        })
        await getRemoteOrCachedFile({
            filepath: samSchemaUri.fsPath,
            version: goformationSchemaVersion,
            url: `https://raw.githubusercontent.com/awslabs/goformation/${goformationSchemaVersion}/schema/sam.schema.json`,
            cacheKey: 'samSchemaVersion',
            extensionContext,
        })
        await getRemoteOrCachedFile({
            filepath: devfileSchemaUri.fsPath,
            version: devfileSchemaVersion,
            url: `https://raw.githubusercontent.com/devfile/api/${devfileSchemaVersion}/schemas/latest/devfile.json`,
            cacheKey: 'devfileSchemaVersion',
            extensionContext,
        })
        return {
            cfn: cfnSchemaUri,
            sam: samSchemaUri,
            devfile: devfileSchemaUri,
        }
    } catch (e) {
        getLogger().error('Could not refresh schemas:', (e as Error).message)
        return undefined
    }
}

/**
 * Pulls a remote version of file if the local version doesn't match the manifest version (does not check semver increases) or doesn't exist
 * Pulls local version of file if it does. Uses remote as baskup in case local doesn't exist
 * @param params.filepath Path to local file
 * @param params.version Remote version
 * @param params.url Url to fetch from
 * @param params.cacheKey Cache key to check version against
 * @param params.extensionContext VSCode extension context
 */
export async function getRemoteOrCachedFile(params: {
    filepath: string
    version?: string
    url: string
    cacheKey: string
    extensionContext: vscode.ExtensionContext
}): Promise<string> {
    const dir = path.parse(params.filepath).dir
    if (!(await filesystemUtilities.fileExists(dir))) {
        mkdirSync(dir, { recursive: true })
    }
    const cachedVersion = params.extensionContext.globalState.get<string>(params.cacheKey)
    const fetchers: ResourceFetcher[] = []
    if (params.version && params.version !== cachedVersion) {
        fetchers.push(
            new HttpResourceFetcher(params.url, {
                showUrl: true,
                // updates curr version
                onSuccess: contents => {
                    writeFileSync(params.filepath, contents)
                    params.extensionContext.globalState.update(params.cacheKey, params.version)
                },
            })
        )
    }
    fetchers.push(new FileResourceFetcher(params.filepath))
    const fetcher = new CompositeResourceFetcher(...fetchers)

    const result = await fetcher.get()
    if (!result) {
        throw new Error(`could not resolve schema at ${params.filepath}`)
    }
    return result
}

/**
 * Adds custom tags to the YAML extension's settings in order to hide error
 * notifications for SAM/CFN intrinsic functions if a user has the YAML extension.
 *
 * Lifted near-verbatim from the cfn-lint VSCode extension.
 * https://github.com/aws-cloudformation/cfn-lint-visual-studio-code/blob/629de0bac4f36cfc6534e409a6f6766a2240992f/client/src/extension.ts#L56
 */
function addCustomTags(): void {
    const settingName = 'yaml.customTags'
    const currentTags = vscode.workspace.getConfiguration().get<string[]>(settingName) ?? []
    if (!Array.isArray(currentTags)) {
        getLogger().error(
            'setting "%s" is not an array. SAM/CFN intrinsic functions will not be recognized.',
            settingName
        )
        return
    }
    const cloudFormationTags = [
        '!And',
        '!And sequence',
        '!If',
        '!If sequence',
        '!Not',
        '!Not sequence',
        '!Equals',
        '!Equals sequence',
        '!Or',
        '!Or sequence',
        '!FindInMap',
        '!FindInMap sequence',
        '!Base64',
        '!Join',
        '!Join sequence',
        '!Cidr',
        '!Ref',
        '!Sub',
        '!Sub sequence',
        '!GetAtt',
        '!GetAZs',
        '!ImportValue',
        '!ImportValue sequence',
        '!Select',
        '!Select sequence',
        '!Split',
        '!Split sequence',
    ]
    const missingTags = cloudFormationTags.filter(item => !currentTags.includes(item))
    if (missingTags.length > 0) {
        const updateTags = currentTags.concat(missingTags)
        vscode.workspace.getConfiguration().update('yaml.customTags', updateTags, vscode.ConfigurationTarget.Global)
    }
}

/**
 * Registers YAML schema mappings with the Red Hat YAML extension
 */
export class YamlSchemaHandler implements SchemaHandler {
    public constructor(private yamlExtension?: YamlExtension) {}

    async handleUpdate(mapping: SchemaMapping, schemas: Schemas): Promise<void> {
        if (!this.yamlExtension) {
            const ext = await activateYamlExtension()
            if (!ext) {
                return
            }
            addCustomTags()
            this.yamlExtension = ext
        }

        const path = vscode.Uri.file(normalizeSeparator(mapping.path))
        if (mapping.schema) {
            this.yamlExtension.assignSchema(path, resolveSchema(mapping.schema, schemas))
        } else {
            this.yamlExtension.removeSchema(path)
        }
    }
}

/**
 * Registers JSON schema mappings with the built-in VSCode JSON schema language server
 */
export class JsonSchemaHandler implements SchemaHandler {
    public constructor(private config?: vscode.WorkspaceConfiguration) {}

    async handleUpdate(mapping: SchemaMapping, schemas: Schemas): Promise<void> {
        let settings = getJsonSettings(this.config)

        if (mapping.schema) {
            const uri = resolveSchema(mapping.schema, schemas).toString()
            const existing = settings.find(schema => schema.url === uri)
            if (existing) {
                existing.fileMatch?.push(mapping.path)
            } else {
                settings.push({
                    fileMatch: [mapping.path],
                    url: uri,
                })
            }
        } else {
            settings = filterJsonSettings(settings, file => file !== mapping.path)
        }

        await setJsonSettings(settings, this.config)
    }
}

function resolveSchema(schema: string | vscode.Uri, schemas: Schemas): vscode.Uri {
    if (schema instanceof vscode.Uri) {
        return schema
    }
    return schemas[schema]
}

/**
 * Attempts to find and remove orphaned resource mappings for AWS Resource documents
 */
export async function cleanResourceMappings(config?: vscode.WorkspaceConfiguration): Promise<void> {
    let settings = getJsonSettings(config)
    settings = filterJsonSettings(settings, file => !file.endsWith('.awsResource.json'))
    await setJsonSettings(settings, config)
}

function getJsonSettings(workspaceConfig?: vscode.WorkspaceConfiguration): JSONSchemaSettings[] {
    const config = workspaceConfig ?? vscode.workspace.getConfiguration('json')
    return config.get('schemas') ?? []
}

async function setJsonSettings(settings: JSONSchemaSettings[], workspaceConfig?: vscode.WorkspaceConfiguration) {
    const config = workspaceConfig ?? vscode.workspace.getConfiguration('json')
    await config.update('schemas', settings, vscode.ConfigurationTarget.Global)
}

function filterJsonSettings(settings: JSONSchemaSettings[], predicate: (fileName: string) => boolean) {
    return settings.filter(schema => {
        schema.fileMatch = schema.fileMatch?.filter(file => predicate(file))
        return schema.fileMatch && schema.fileMatch.length > 0
    })
}

export interface JSONSchemaSettings {
    fileMatch?: string[]
    url?: string
    schema?: any
}<|MERGE_RESOLUTION|>--- conflicted
+++ resolved
@@ -18,13 +18,8 @@
 const GOFORMATION_MANIFEST_URL = 'https://api.github.com/repos/awslabs/goformation/releases/latest'
 const DEVFILE_MANIFEST_URL = 'https://api.github.com/repos/devfile/api/releases/latest'
 
-<<<<<<< HEAD
 export type Schemas = { [key: string]: vscode.Uri }
 export type SchemaType = 'yaml' | 'json'
-=======
-export type Schemas = { [key in SchemaType]?: vscode.Uri }
-export type SchemaType = 'cfn' | 'sam' | 'devfile' | 'none'
->>>>>>> 853174f5
 
 export interface SchemaMapping {
     path: string
