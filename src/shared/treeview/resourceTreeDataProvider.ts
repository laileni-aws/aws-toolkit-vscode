--- conflicted
+++ resolved
@@ -25,13 +25,9 @@
     readonly resource: T
 
     /**
-     * An optional event to signal that this node's children has changed.
+     * Optional event to signal that this node's children has changed.
      */
-<<<<<<< HEAD
-    readonly treeItem: vscode.TreeItem // TODO(sijaden): just realized this interface is equivalent to {}, should add 1 required field
-=======
     readonly onDidChangeChildren?: vscode.Event<void>
->>>>>>> 0f218bd6
 
     /**
      * An optional event to signal that this node's tree item has changed.
