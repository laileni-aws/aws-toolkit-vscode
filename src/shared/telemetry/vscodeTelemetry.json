{
    "types": [
        {
            "name": "documentFormat",
            "type": "string",
            "allowedValues": ["JSON, YAML"],
            "description": "SSM Create document format selection"
        },
        {
            "name": "ssmOperation",
            "type": "string",
            "allowedValues": ["Create", "Update"],
            "description": "SSM Publish Document operation type"
        },
        {
            "name": "starterTemplate",
            "type": "string",
            "description": "Starter template chosen during create document"
        },
        {
<<<<<<< HEAD
            "name": "command",
            "type": "string",
            "description": "The id of a VS Code command"
        },
        {
            "name": "debounceCount",
            "type": "int",
            "description": "Number of times the telemetry event was debounced before emission"
=======
            "name": "cli",
            "type": "string",
            "description": "Installed CLI"
>>>>>>> f238c538
        }
    ],
    "metrics": [
        {
<<<<<<< HEAD
            "name": "vscode_executeCommand",
            "description": "Emitted whenever a registered Toolkit command is executed",
            "passive": true,
            "metadata": [
                { "type": "command" },
                { "type": "debounceCount" },
                { "type": "duration" },
                { "type": "result" },
                {
                    "type": "reason",
                    "required": false
                }
            ]
=======
            "name": "aws_installCli",
            "description": "Called after attempting to install a local copy of a missing CLI",
            "metadata": [{ "type": "result" }, { "type": "cli" }]
>>>>>>> f238c538
        },
        {
            "name": "aws_refreshCredentials",
            "description": "Emitted when credentials are automatically refreshed by the AWS SDK",
            "passive": true,
            "metadata": [
                {
                    "type": "result"
                },
                {
                    "type": "credentialType",
                    "required": false
                },
                {
                    "type": "credentialSourceId",
                    "required": false
                }
            ]
        },
        {
            "name": "ssm_createDocument",
            "description": "An SSM Document is created locally",
            "unit": "None",
            "metadata": [
                {
                    "type": "result"
                },
                {
                    "type": "documentFormat",
                    "required": false
                },
                {
                    "type": "starterTemplate",
                    "required": false
                }
            ]
        },
        {
            "name": "ssm_deleteDocument",
            "description": "An SSM Document is deleted",
            "unit": "None",
            "metadata": [
                {
                    "type": "result"
                }
            ]
        },
        {
            "name": "ssm_executeDocument",
            "description": "An SSM Document is deleted",
            "unit": "None",
            "metadata": [
                {
                    "type": "result"
                }
            ]
        },
        {
            "name": "ssm_openDocument",
            "description": "An SSM Document is opened locally",
            "unit": "None",
            "metadata": [
                {
                    "type": "result"
                }
            ]
        },
        {
            "name": "ssm_publishDocument",
            "description": "SSM Document related metrics for create and update",
            "unit": "None",
            "metadata": [
                {
                    "type": "result"
                },
                {
                    "type": "ssmOperation"
                }
            ]
        },
        {
            "name": "ssm_updateDocumentVersion",
            "description": "SSM Document related metrics for updating document default version",
            "unit": "None",
            "metadata": [
                {
                    "type": "result"
                }
            ]
        },
        {
            "name": "stepfunctions_createStateMachineFromTemplate",
            "description": ""
        },
        {
            "name": "stepfunctions_downloadStateMachineDefinition",
            "description": "",
            "unit": "None",
            "metadata": [
                {
                    "type": "result"
                }
            ]
        },
        {
            "name": "stepfunctions_executeStateMachine",
            "description": "",
            "unit": "None",
            "metadata": [
                {
                    "type": "result"
                }
            ]
        },
        {
            "name": "stepfunctions_executeStateMachineView",
            "description": ""
        },
        {
            "name": "stepfunctions_previewstatemachine",
            "description": ""
        }
    ]
}<|MERGE_RESOLUTION|>--- conflicted
+++ resolved
@@ -18,7 +18,6 @@
             "description": "Starter template chosen during create document"
         },
         {
-<<<<<<< HEAD
             "name": "command",
             "type": "string",
             "description": "The id of a VS Code command"
@@ -27,16 +26,15 @@
             "name": "debounceCount",
             "type": "int",
             "description": "Number of times the telemetry event was debounced before emission"
-=======
+        },
+        {
             "name": "cli",
             "type": "string",
             "description": "Installed CLI"
->>>>>>> f238c538
         }
     ],
     "metrics": [
         {
-<<<<<<< HEAD
             "name": "vscode_executeCommand",
             "description": "Emitted whenever a registered Toolkit command is executed",
             "passive": true,
@@ -50,11 +48,11 @@
                     "required": false
                 }
             ]
-=======
+        },
+        {
             "name": "aws_installCli",
             "description": "Called after attempting to install a local copy of a missing CLI",
             "metadata": [{ "type": "result" }, { "type": "cli" }]
->>>>>>> f238c538
         },
         {
             "name": "aws_refreshCredentials",
