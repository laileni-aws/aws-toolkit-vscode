/*!
 * Copyright 2018-2019 Amazon.com, Inc. or its affiliates. All Rights Reserved.
 * SPDX-License-Identifier: Apache-2.0
 */

import * as vscode from 'vscode'
import * as nls from 'vscode-nls'

import * as caws from './caws/activation'
import { activate as activateAwsExplorer } from './awsexplorer/activation'
import { activate as activateCloudWatchLogs } from './cloudWatchLogs/activation'
import { initialize as initializeCredentials } from './credentials/activation'
import { initializeAwsCredentialsStatusBarItem } from './credentials/awsCredentialsStatusBarItem'
import { LoginManager } from './credentials/loginManager'
import { CredentialsProviderManager } from './credentials/providers/credentialsProviderManager'
import { SharedCredentialsProviderFactory } from './credentials/providers/sharedCredentialsProviderFactory'
import { activate as activateSchemas } from './eventSchemas/activation'
import { activate as activateLambda } from './lambda/activation'
import { DefaultAWSClientBuilder } from './shared/awsClientBuilder'
import { activate as activateCloudFormationTemplateRegistry } from './shared/cloudformation/activation'
import { documentationUrl, endpointsFileUrl, githubCreateIssueUrl, githubUrl } from './shared/constants'
import { DefaultAwsContext } from './shared/awsContext'
import { AwsContextCommands } from './shared/awsContextCommands'
import {
    aboutToolkit,
    getIdeProperties,
    getToolkitEnvironmentDetails,
    initializeComputeRegion,
    isCloud9,
    showQuickStartWebview,
    showWelcomeMessage,
} from './shared/extensionUtilities'
import { getLogger, Logger } from './shared/logger/logger'
import { activate as activateLogger } from './shared/logger/activation'
import { RegionProvider } from './shared/regions/regionProvider'
import { EndpointsProvider } from './shared/regions/endpointsProvider'
import { FileResourceFetcher } from './shared/resourcefetcher/fileResourceFetcher'
import { HttpResourceFetcher } from './shared/resourcefetcher/httpResourceFetcher'
import { activate as activateEcr } from './ecr/activation'
import { activate as activateSam } from './shared/sam/activation'
import { activate as activateTelemetry } from './shared/telemetry/activation'
import { activate as activateS3 } from './s3/activation'
import * as awsFiletypes from './shared/awsFiletypes'
import { activate as activateCodeWhisperer, shutdown as codewhispererShutdown } from './codewhisperer/activation'
import { ExtContext } from './shared/extensions'
import { activate as activateApiGateway } from './apigateway/activation'
import { activate as activateStepFunctions } from './stepFunctions/activation'
import { activate as activateSsmDocument } from './ssmDocument/activation'
import { activate as activateDynamicResources } from './dynamicResources/activation'
import { activate as activateEcs } from './ecs/activation'
import { activate as activateAppRunner } from './apprunner/activation'
import { activate as activateIot } from './iot/activation'
import { activate as activateDev } from './dev/activation'
import { CredentialsStore } from './credentials/credentialsStore'
import { getSamCliContext } from './shared/sam/cli/samCliContext'
import * as extWindow from './shared/vscode/window'
import { Ec2CredentialsProvider } from './credentials/providers/ec2CredentialsProvider'
import { EnvVarsCredentialsProvider } from './credentials/providers/envVarsCredentialsProvider'
import { EcsCredentialsProvider } from './credentials/providers/ecsCredentialsProvider'
import { SchemaService } from './shared/schemas'
import { AwsResourceManager } from './dynamicResources/awsResourceManager'
import globals, { initialize } from './shared/extensionGlobals'
import { join } from 'path'
import { Settings } from './shared/settings'
import { isReleaseVersion } from './shared/vscode/env'
import { Commands, registerErrorHandler } from './shared/vscode/commands2'
import { formatError, isUserCancelledError, ToolkitError, UnknownError } from './shared/errors'
import { Logging } from './shared/logger/commands'
<<<<<<< HEAD
import { telemetry } from './shared/telemetry/telemetry'
=======
import { UriHandler } from './shared/vscode/uriHandler'
>>>>>>> ed07f38e

let localize: nls.LocalizeFunc

export async function activate(context: vscode.ExtensionContext) {
    await initializeComputeRegion()
    const activationStartedOn = Date.now()
    localize = nls.loadMessageBundle()
    initialize(context, extWindow.Window.vscode())
    initializeManifestPaths(context)

    const toolkitOutputChannel = vscode.window.createOutputChannel(
        localize('AWS.channel.aws.toolkit', '{0} Toolkit', getIdeProperties().company)
    )
    await activateLogger(context, toolkitOutputChannel)
    const remoteInvokeOutputChannel = vscode.window.createOutputChannel(
        localize('AWS.channel.aws.remoteInvoke', '{0} Remote Invocations', getIdeProperties().company)
    )
    globals.outputChannel = toolkitOutputChannel

    registerErrorHandler(async (info, error) => {
        const defaultMessage = localize('AWS.generic.message.error', 'Failed to run command: {0}', info.id)
        await handleError(error, info.id, defaultMessage)
    })

    try {
        initializeCredentialsProviderManager()

        const endpointsProvider = makeEndpointsProvider()

        const awsContext = new DefaultAwsContext()
        globals.awsContext = awsContext
        const regionProvider = RegionProvider.fromEndpointsProvider(endpointsProvider)
        const credentialsStore = new CredentialsStore()
        const loginManager = new LoginManager(globals.awsContext, credentialsStore)

        const toolkitEnvDetails = getToolkitEnvironmentDetails()
        // Splits environment details by new line, filter removes the empty string
        toolkitEnvDetails
            .split(/\r?\n/)
            .filter(x => x)
            .forEach(line => getLogger().info(line))

        await initializeAwsCredentialsStatusBarItem(awsContext, context)
        globals.regionProvider = regionProvider
        globals.awsContextCommands = new AwsContextCommands(regionProvider, loginManager)
        globals.sdkClientBuilder = new DefaultAWSClientBuilder(awsContext)
        globals.schemaService = new SchemaService(context)
        globals.resourceManager = new AwsResourceManager(context)

        const settings = Settings.instance

        await initializeCredentials(context, awsContext, settings)
        await activateTelemetry(context, awsContext, settings)

        await globals.schemaService.start()
        awsFiletypes.activate()

        globals.uriHandler = new UriHandler()
        context.subscriptions.push(vscode.window.registerUriHandler(globals.uriHandler))

        const extContext: ExtContext = {
            extensionContext: context,
            awsContext: globals.awsContext,
            samCliContext: getSamCliContext,
            regionProvider: regionProvider,
            outputChannel: toolkitOutputChannel,
            invokeOutputChannel: remoteInvokeOutputChannel,
            telemetryService: globals.telemetry,
            uriHandler: globals.uriHandler,
            credentialsStore,
        }

        try {
            activateDev(extContext)
        } catch (error) {
            getLogger().debug(`Developer Tools (internal): failed to activate: ${(error as Error).message}`)
        }

        context.subscriptions.push(
            // No-op command used for decoration-only codelenses.
            vscode.commands.registerCommand('aws.doNothingCommand', () => {}),
            Commands.register('aws.login', () => globals.awsContextCommands.onCommandLogin()),
            // "Connect to AWS": redundant with "Choose AWS Profile", but kept to avoid confusion.
            Commands.register('aws.login2', () => globals.awsContextCommands.onCommandLogin()),
            Commands.register('aws.logout', () => globals.awsContextCommands.onCommandLogout()),
            // "Show AWS Commands..."
            Commands.register('aws.listCommands', () =>
                vscode.commands.executeCommand('workbench.action.quickOpen', `> ${getIdeProperties().company}:`)
            ),
            Commands.register('aws.credentials.profile.create', async () => {
                try {
                    await globals.awsContextCommands.onCommandCreateCredentialsProfile()
                } finally {
                    telemetry.aws_createCredentials.emit()
                }
            }),
            Commands.register('aws.credentials.edit', () => globals.awsContextCommands.onCommandEditCredentials()),
            // register URLs in extension menu
            Commands.register('aws.help', async () => {
                vscode.env.openExternal(vscode.Uri.parse(documentationUrl))
                telemetry.aws_help.emit()
            }),
            Commands.register('aws.github', async () => {
                vscode.env.openExternal(vscode.Uri.parse(githubUrl))
                telemetry.aws_showExtensionSource.emit()
            }),
            Commands.register('aws.createIssueOnGitHub', async () => {
                vscode.env.openExternal(vscode.Uri.parse(githubCreateIssueUrl))
                telemetry.aws_reportPluginIssue.emit()
            }),
            Commands.register('aws.quickStart', async () => {
                try {
                    await showQuickStartWebview(context)
                } finally {
                    telemetry.aws_helpQuickstart.emit({ result: 'Succeeded' })
                }
            }),
            Commands.register('aws.aboutToolkit', async () => {
                await aboutToolkit()
            })
        )

        await caws.activate(extContext)

        await activateCloudFormationTemplateRegistry(context)

        await activateAwsExplorer({
            context: extContext,
            regionProvider,
            toolkitOutputChannel,
            remoteInvokeOutputChannel,
        })

        await activateAppRunner(extContext)

        await activateApiGateway({
            extContext: extContext,
            outputChannel: remoteInvokeOutputChannel,
        })

        await activateLambda(extContext)

        await activateSsmDocument(context, globals.awsContext, regionProvider, toolkitOutputChannel)

        await activateSam(extContext)

        await activateS3(extContext)

        await activateCodeWhisperer(extContext)

        await activateEcr(context)

        await activateCloudWatchLogs(context, settings)

        await activateDynamicResources(context)

        await activateIot(extContext)

        await activateEcs(extContext)

        // Features which aren't currently functional in Cloud9
        if (!isCloud9()) {
            await activateSchemas(extContext)
        }

        await activateStepFunctions(context, awsContext, toolkitOutputChannel)

        showWelcomeMessage(context)

        recordToolkitInitialization(activationStartedOn, getLogger())

        if (!isReleaseVersion()) {
            globals.telemetry.assertPassiveTelemetry(globals.didReload)
        }
    } catch (error) {
        const stacktrace = (error as Error).stack?.split('\n')
        // truncate if the stacktrace is unusually long
        if (stacktrace !== undefined && stacktrace.length > 40) {
            stacktrace.length = 40
        }
        getLogger('channel').error(
            localize(
                'AWS.channel.aws.toolkit.activation.error',
                'Error Activating {0} Toolkit: {1} \n{2}',
                getIdeProperties().company,
                (error as Error).message,
                stacktrace?.join('\n')
            )
        )
        throw error
    }
}

// This is only being used for errors from commands although there's plenty of other places where it
// could be used. It needs to be apart of some sort of `core` module that is guaranteed to initialize
// prior to every other Toolkit component. Logging and telemetry would fit well within this core module.
async function handleError(error: unknown, topic: string, defaultMessage: string) {
    if (isUserCancelledError(error)) {
        getLogger().verbose(`${topic}: user cancelled`)
        return
    }

    const logsItem = localize('AWS.generic.message.viewLogs', 'View Logs...')
    const logMessage = error instanceof ToolkitError ? error.trace : formatError(UnknownError.cast(error))
    const logId = getLogger().error(`${topic}: ${logMessage}`)
    const message = error instanceof ToolkitError ? error.message : defaultMessage

    await vscode.window.showErrorMessage(message, logsItem).then(async resp => {
        if (resp === logsItem) {
            await Logging.declared.viewLogsAtMessage.execute(logId)
        }
    })
}

export async function deactivate() {
    await codewhispererShutdown()
    await globals.telemetry.shutdown()
    await globals.resourceManager.dispose()
}

function initializeManifestPaths(extensionContext: vscode.ExtensionContext) {
    globals.manifestPaths.endpoints = extensionContext.asAbsolutePath(join('resources', 'endpoints.json'))
    globals.manifestPaths.lambdaSampleRequests = extensionContext.asAbsolutePath(
        join('resources', 'vs-lambda-sample-request-manifest.xml')
    )
}

function initializeCredentialsProviderManager() {
    const manager = CredentialsProviderManager.getInstance()
    manager.addProviderFactory(new SharedCredentialsProviderFactory())
    manager.addProviders(new Ec2CredentialsProvider(), new EcsCredentialsProvider(), new EnvVarsCredentialsProvider())
}

function makeEndpointsProvider(): EndpointsProvider {
    const localManifestFetcher = new FileResourceFetcher(globals.manifestPaths.endpoints)
    const remoteManifestFetcher = new HttpResourceFetcher(endpointsFileUrl, { showUrl: true })

    const provider = new EndpointsProvider(localManifestFetcher, remoteManifestFetcher)

    return provider
}

function recordToolkitInitialization(activationStartedOn: number, logger?: Logger) {
    try {
        const activationFinishedOn = Date.now()
        const duration = activationFinishedOn - activationStartedOn

        telemetry.toolkit_init.emit({ duration })
    } catch (err) {
        logger?.error(err as Error)
    }
}

// Unique extension entrypoint names, so that they can be obtained from the webpack bundle
export const awsToolkitActivate = activate
export const awsToolkitDeactivate = deactivate<|MERGE_RESOLUTION|>--- conflicted
+++ resolved
@@ -66,11 +66,8 @@
 import { Commands, registerErrorHandler } from './shared/vscode/commands2'
 import { formatError, isUserCancelledError, ToolkitError, UnknownError } from './shared/errors'
 import { Logging } from './shared/logger/commands'
-<<<<<<< HEAD
+import { UriHandler } from './shared/vscode/uriHandler'
 import { telemetry } from './shared/telemetry/telemetry'
-=======
-import { UriHandler } from './shared/vscode/uriHandler'
->>>>>>> ed07f38e
 
 let localize: nls.LocalizeFunc
 
