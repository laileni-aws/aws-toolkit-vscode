--- conflicted
+++ resolved
@@ -200,13 +200,9 @@
 
 export const codeScanCsharpPayloadSizeLimitBytes = Math.pow(2, 20) // 1 MB
 
-<<<<<<< HEAD
-export const codeScanRubyPayloadSizeLimitBytes = Math.pow(2, 20) // 1 MB
-=======
 export const codeScanRubyPayloadSizeLimitBytes = 200 * Math.pow(2, 10) // 200 KB
 
 export const codeScanGoPayloadSizeLimitBytes = 200 * Math.pow(2, 10) // 200 KB
->>>>>>> 853b3f8d
 
 export const codeScanPythonPayloadSizeLimitBytes = 200 * Math.pow(2, 10) // 200 KB
 
