/*!
 * Copyright Amazon.com, Inc. or its affiliates. All Rights Reserved.
 * SPDX-License-Identifier: Apache-2.0
 */

import { JavaDependencyGraph } from './javaDependencyGraph'
import { PythonDependencyGraph } from './pythonDependencyGraph'
import { JavascriptDependencyGraph } from './javascriptDependencyGraph'
import * as CodeWhispererConstants from '../../models/constants'
import { CsharpDependencyGraph } from './csharpDependencyGraph'
import { cloudformationDependencyGraph } from './cloudformationDependencyGraph'
import { DependencyGraphConstants } from './dependencyGraph'
import * as vscode from 'vscode'
import { terraformDependencyGraph } from './terraformDependencyGraph'
import { RubyDependencyGraph } from './rubyDependencyGraph'
<<<<<<< HEAD
=======
import { GoDependencyGraph } from './goDependencyGraph'
>>>>>>> 853b3f8d

const languageMap = {
    java: JavaDependencyGraph,
    python: PythonDependencyGraph,
    javascript: JavascriptDependencyGraph,
    typescript: JavascriptDependencyGraph, // typescript use same javascript dependency graph
    csharp: CsharpDependencyGraph,
    cloudformation: cloudformationDependencyGraph,
    terraform: terraformDependencyGraph,
    ruby: RubyDependencyGraph,
<<<<<<< HEAD
=======
    go: GoDependencyGraph,
>>>>>>> 853b3f8d
} as const

type LanguageMap = typeof languageMap
type Keys = keyof LanguageMap
type Tuples<T> = T extends Keys ? [T, InstanceType<LanguageMap[T]>] : never
type ClassType<A extends Keys> = Extract<Tuples<Keys>, [A, any]>[1]

export class DependencyGraphFactory {
    static getDependencyGraphFromFileExtensions<K extends Keys>(fileName: string): ClassType<K> {
        if (fileName.endsWith(DependencyGraphConstants.tfExt) || fileName.endsWith(DependencyGraphConstants.hclExt)) {
            return new languageMap['terraform']('tf' satisfies CodeWhispererConstants.PlatformLanguageId)
        } else if (fileName.endsWith(DependencyGraphConstants.jsonExt)) {
            return new languageMap['cloudformation']('json' satisfies CodeWhispererConstants.PlatformLanguageId)
        } else {
            return undefined
        }
    }

    static getDependencyGraph<K extends Keys>(editor: vscode.TextEditor): ClassType<K> {
        switch (editor.document.languageId) {
            case 'java' satisfies CodeWhispererConstants.PlatformLanguageId:
                return new languageMap['java']('java' satisfies CodeWhispererConstants.PlatformLanguageId)
            case 'python' satisfies CodeWhispererConstants.PlatformLanguageId:
                return new languageMap['python']('python' satisfies CodeWhispererConstants.PlatformLanguageId)
            case 'javascript' satisfies CodeWhispererConstants.PlatformLanguageId:
                return new languageMap['javascript']('javascript' satisfies CodeWhispererConstants.PlatformLanguageId)
            case 'typescript' satisfies CodeWhispererConstants.PlatformLanguageId:
                return new languageMap['typescript']('typescript' satisfies CodeWhispererConstants.PlatformLanguageId)
            case 'csharp' satisfies CodeWhispererConstants.PlatformLanguageId:
                return new languageMap['csharp']('csharp' satisfies CodeWhispererConstants.PlatformLanguageId)
            case 'yaml' satisfies CodeWhispererConstants.PlatformLanguageId:
                return new languageMap['cloudformation']('yaml' satisfies CodeWhispererConstants.PlatformLanguageId)
            case 'ruby' satisfies CodeWhispererConstants.PlatformLanguageId:
                return new languageMap['ruby']('ruby' satisfies CodeWhispererConstants.PlatformLanguageId)
<<<<<<< HEAD
=======
            case 'go' satisfies CodeWhispererConstants.PlatformLanguageId:
                return new languageMap['go']('go' satisfies CodeWhispererConstants.PlatformLanguageId)
>>>>>>> 853b3f8d
            default:
                return this.getDependencyGraphFromFileExtensions(editor.document.fileName)
        }
    }
}<|MERGE_RESOLUTION|>--- conflicted
+++ resolved
@@ -13,10 +13,7 @@
 import * as vscode from 'vscode'
 import { terraformDependencyGraph } from './terraformDependencyGraph'
 import { RubyDependencyGraph } from './rubyDependencyGraph'
-<<<<<<< HEAD
-=======
 import { GoDependencyGraph } from './goDependencyGraph'
->>>>>>> 853b3f8d
 
 const languageMap = {
     java: JavaDependencyGraph,
@@ -27,10 +24,7 @@
     cloudformation: cloudformationDependencyGraph,
     terraform: terraformDependencyGraph,
     ruby: RubyDependencyGraph,
-<<<<<<< HEAD
-=======
     go: GoDependencyGraph,
->>>>>>> 853b3f8d
 } as const
 
 type LanguageMap = typeof languageMap
@@ -65,11 +59,8 @@
                 return new languageMap['cloudformation']('yaml' satisfies CodeWhispererConstants.PlatformLanguageId)
             case 'ruby' satisfies CodeWhispererConstants.PlatformLanguageId:
                 return new languageMap['ruby']('ruby' satisfies CodeWhispererConstants.PlatformLanguageId)
-<<<<<<< HEAD
-=======
             case 'go' satisfies CodeWhispererConstants.PlatformLanguageId:
                 return new languageMap['go']('go' satisfies CodeWhispererConstants.PlatformLanguageId)
->>>>>>> 853b3f8d
             default:
                 return this.getDependencyGraphFromFileExtensions(editor.document.fileName)
         }
