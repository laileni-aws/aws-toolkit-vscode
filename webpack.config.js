/*!
 * Copyright 2020 Amazon.com, Inc. or its affiliates. All Rights Reserved.
 * SPDX-License-Identifier: Apache-2.0
 */

//@ts-check

'use strict'

const path = require('path')
const webpack = require('webpack')
const { ESBuildMinifyPlugin } = require('esbuild-loader')
const fs = require('fs')
const { NLSBundlePlugin } = require('vscode-nls-dev/lib/webpack-bundler')
const CircularDependencyPlugin = require('circular-dependency-plugin')
const packageJsonFile = path.join(__dirname, 'package.json')
const packageJson = JSON.parse(fs.readFileSync(packageJsonFile, 'utf8'))
const packageId = `${packageJson.publisher}.${packageJson.name}`

/**@type {import('webpack').Configuration}*/
const baseConfig = {
    name: 'main',
    target: 'node',
    entry: {
        extension: './src/extension.ts',
        'src/stepFunctions/asl/aslServer': './src/stepFunctions/asl/aslServer.ts',
        samInvokeVue: path.resolve(__dirname, 'src', 'lambda', 'vue', 'samInvokeVue.ts'),
    },
    output: {
        path: path.resolve(__dirname, 'dist'),
        filename: '[name].js',
        libraryTarget: 'commonjs2',
        devtoolModuleFilenameTemplate: '../[resource-path]',
    },
    devtool: 'source-map',
    externals: {
        vscode: 'commonjs vscode',
    },
    resolve: {
        extensions: ['.ts', '.js'],
        alias: {
            handlebars: 'handlebars/dist/handlebars.min.js',
            vue$: require.resolve('vue/dist/vue.esm.js'),
        },
    },
    node: {
        __dirname: false, //preserve the default node.js behavior for __dirname
    },
    module: {
        rules: [
            {
                test: /\.ts$/,
                exclude: /node_modules|testFixtures/,
                use: [
                    {
                        // vscode-nls-dev loader:
                        // * rewrite nls-calls
                        loader: 'vscode-nls-dev/lib/webpack-loader',
                        options: {
                            base: path.join(__dirname, 'src'),
                        },
                    },
                    {
                        loader: 'esbuild-loader',
                        options: {
                            loader: 'ts', // Or 'ts' if you don't need tsx
                            target: 'es2018',
                        },
                    },
                ],
            },
            {
                test: /node_modules[\\|/](amazon-states-language-service)/,
                use: { loader: 'umd-compat-loader' },
            },
        ],
    },
    plugins: [
        new NLSBundlePlugin(packageId),
        new webpack.DefinePlugin({
            PLUGINVERSION: JSON.stringify(packageJson.version),
        }),
        new CircularDependencyPlugin({
            exclude: /node_modules|testFixtures/,
            failOnError: true,
        }),
    ],
    optimization: {
        minimize: true,
        minimizer: [
            new ESBuildMinifyPlugin({
                target: 'es2018',
            }),
        ],
    },
}

<<<<<<< HEAD
/**@type {import('webpack').Configuration}*/
const webviewConfig = {
    name: 'vueLoader',
    entry: {
        samInvokeVue: path.resolve(__dirname, 'src', 'lambda', 'vue', 'samInvokeVue.ts'),
    },
    output: {
        path: path.resolve(__dirname, 'dist', 'compiledWebviews'),
        filename: '[name].js',
    },

    // Enable sourcemaps for debugging webpack's output.
    devtool: 'source-map',

    resolve: {
        // Add '.ts' and '.tsx' as resolvable extensions.
        extensions: ['.ts', '.tsx', '.js', '.json'],
        alias: {
            vue$: require.resolve('vue/dist/vue.esm.js'),
        },
    },
    module: {
        rules: [
            {
                test: /\.tsx?$/,
                loader: 'esbuild-loader',
                options: {
                    loader: 'tsx',
                    target: 'es2018',
                },
                exclude: /node_modules|testFixtures/,
            },
            {
                test: /\.vue$/,
                loader: 'vue-loader',
            },
        ],
    },
    plugins: [new VueLoaderPlugin()],
}

module.exports = [baseConfig, webviewConfig]
=======
module.exports = [baseConfig]
>>>>>>> 9d341370
<|MERGE_RESOLUTION|>--- conflicted
+++ resolved
@@ -95,49 +95,4 @@
     },
 }
 
-<<<<<<< HEAD
-/**@type {import('webpack').Configuration}*/
-const webviewConfig = {
-    name: 'vueLoader',
-    entry: {
-        samInvokeVue: path.resolve(__dirname, 'src', 'lambda', 'vue', 'samInvokeVue.ts'),
-    },
-    output: {
-        path: path.resolve(__dirname, 'dist', 'compiledWebviews'),
-        filename: '[name].js',
-    },
-
-    // Enable sourcemaps for debugging webpack's output.
-    devtool: 'source-map',
-
-    resolve: {
-        // Add '.ts' and '.tsx' as resolvable extensions.
-        extensions: ['.ts', '.tsx', '.js', '.json'],
-        alias: {
-            vue$: require.resolve('vue/dist/vue.esm.js'),
-        },
-    },
-    module: {
-        rules: [
-            {
-                test: /\.tsx?$/,
-                loader: 'esbuild-loader',
-                options: {
-                    loader: 'tsx',
-                    target: 'es2018',
-                },
-                exclude: /node_modules|testFixtures/,
-            },
-            {
-                test: /\.vue$/,
-                loader: 'vue-loader',
-            },
-        ],
-    },
-    plugins: [new VueLoaderPlugin()],
-}
-
-module.exports = [baseConfig, webviewConfig]
-=======
-module.exports = [baseConfig]
->>>>>>> 9d341370
+module.exports = [baseConfig]