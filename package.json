{
    "name": "aws-toolkit-vscode",
    "displayName": "AWS Toolkit",
    "description": "Amazon Web Services toolkit for browsing and updating cloud resources",
    "version": "1.32.0-SNAPSHOT",
    "extensionKind": [
        "workspace"
    ],
    "publisher": "amazonwebservices",
    "license": "Apache-2.0",
    "repository": {
        "type": "git",
        "url": "https://github.com/aws/aws-toolkit-vscode"
    },
    "engines": {
        "vscode": "^1.42.0"
    },
    "icon": "resources/aws-icon-256x256.png",
    "bugs": {
        "url": "https://github.com/aws/aws-toolkit-vscode/issues"
    },
    "galleryBanner": {
        "color": "#FF9900",
        "theme": "light"
    },
    "categories": [
        "Debuggers",
        "Other"
    ],
    "keywords": [
        "AWS",
        "Lambda",
        "Serverless"
    ],
    "preview": false,
    "qna": "https://github.com/aws/aws-toolkit-vscode/issues",
    "activationEvents": [
        "onStartupFinished",
        "onDebugResolve:aws-sam",
        "onCommand:aws.login",
        "onCommand:aws.credential.profile.create",
        "onCommand:aws.logout",
        "onCommand:aws.createIssueOnGitHub",
        "onCommand:aws.submitFeedback",
        "onCommand:aws.showRegion",
        "onCommand:aws.hideRegion",
        "onView:aws.explorer",
        "onCommand:aws.deploySamApplication",
        "onCommand:aws.samcli.detect",
        "onCommand:aws.lambda.createNewSamApp",
        "onDebugInitialConfigurations",
        "onCommand:aws.viewLogs",
        "onCommand:aws.quickStart",
        "onCommand:aws.help",
        "onCommand:aws.github",
        "onCommand:aws.previewStateMachine",
        "onCommand:aws.stepfunctions.createStateMachineFromTemplate",
        "onCommand:aws.stepfunctions.publishStateMachine",
        "onView:aws.cdk.explorer",
        "onCommand:aws.refreshCdkExplorer",
        "onCommand:aws.cdk.renderStateMachineGraph",
        "onCommand:aws.aboutToolkit",
        "onCommand:aws.cloudWatchLogs.viewLogStream",
        "onCommand:aws.caws.listCommands",
        "onCommand:aws.caws.connect",
        "onCommand:aws.caws.logout",
        "onCommand:aws.caws.openOrg",
        "onCommand:aws.caws.openProject",
        "onCommand:aws.caws.openRepo",
        "onCommand:aws.caws.cloneRepo",
        "onLanguage:asl",
        "onLanguage:asl-yaml",
        "onLanguage:ssm-json",
        "onLanguage:ssm-yaml",
        "onCommand:aws.ssmDocument.createLocalDocument",
        "onCommand:aws.ssmDocument.openLocalDocument",
        "onCommand:aws.ssmDocument.openLocalDocumentJson",
        "onCommand:aws.ssmDocument.openLocalDocumentYaml",
        "onCommand:aws.ssmDocument.deleteDocument",
        "onCommand:aws.ssmDocument.publishDocument",
        "onCommand:aws.ssmDocument.updateDocumentVersion",
        "onLanguage:javascript",
        "onLanguage:java",
        "onLanguage:python",
        "onLanguage:csharp",
        "onLanguage:yaml",
        "onCommand:aws.launchConfigForm",
        "onCommand:aws.toggleSamCodeLenses",
        "onCommand:aws.addSamDebugConfig",
        "onCommand:aws.s3.uploadFile",
        "onCommand:aws.cloudFormation.newTemplate",
        "onCommand:aws.sam.newTemplate"
    ],
    "main": "./extensionMain",
    "contributes": {
        "configuration": {
            "type": "object",
            "title": "%AWS.productName%",
            "cloud9": {
                "cn": {
                    "title": "%AWS.productName.cn%"
                }
            },
            "properties": {
                "aws.profile": {
                    "type": "string",
                    "default": "",
                    "description": "%AWS.configuration.profileDescription%"
                },
                "aws.onDefaultRegionMissing": {
                    "type": "string",
                    "default": "prompt",
                    "markdownDescription": "%AWS.configuration.description.onDefaultRegionMissing%"
                },
                "aws.s3.maxItemsPerPage": {
                    "type": "number",
                    "default": 300,
                    "minimum": 3,
                    "maximum": 1000,
                    "markdownDescription": "%AWS.configuration.description.s3.maxItemsPerPage%"
                },
                "aws.samcli.location": {
                    "type": "string",
                    "scope": "machine",
                    "default": "",
                    "markdownDescription": "%AWS.configuration.description.samcli.location%"
                },
                "aws.samcli.lambda.timeout": {
                    "type": "number",
                    "default": 90000,
                    "markdownDescription": "%AWS.configuration.description.samcli.lambda.timeout%"
                },
                "aws.logLevel": {
                    "type": "string",
                    "default": "info",
                    "enum": [
                        "error",
                        "warn",
                        "info",
                        "verbose",
                        "debug"
                    ],
                    "enumDescriptions": [
                        "Errors Only",
                        "Errors and Warnings",
                        "Errors, Warnings, and Info",
                        "Errors, Warnings, Info, and Verbose",
                        "Errors, Warnings, Info, Verbose, and Debug"
                    ],
                    "markdownDescription": "%AWS.configuration.description.logLevel%",
                    "cloud9": {
                        "cn": {
                            "markdownDescription": "%AWS.configuration.description.logLevel.cn%"
                        }
                    }
                },
                "aws.telemetry": {
                    "type": "boolean",
                    "default": true,
                    "markdownDescription": "%AWS.configuration.description.telemetry%",
                    "cloud9": {
                        "cn": {
                            "markdownDescription": "%AWS.configuration.description.telemetry.cn%"
                        }
                    }
                },
                "aws.stepfunctions.asl.format.enable": {
                    "type": "boolean",
                    "scope": "window",
                    "default": true,
                    "description": "%AWS.stepFunctions.asl.format.enable.desc%"
                },
                "aws.stepfunctions.asl.maxItemsComputed": {
                    "type": "number",
                    "default": 5000,
                    "description": "%AWS.stepFunctions.asl.maxItemsComputed.desc%"
                },
                "aws.ssmDocument.ssm.maxItemsComputed": {
                    "type": "number",
                    "default": 5000,
                    "description": "%AWS.ssmDocument.ssm.maxItemsComputed.desc%"
                },
                "aws.cloudWatchLogs.limit": {
                    "type": "number",
                    "default": 10000,
                    "description": "%AWS.cloudWatchLogs.limit.desc%",
                    "maximum": 10000
                },
                "aws.manuallySelectedBuckets": {
                    "type": "object",
                    "description": "%AWS.samcli.deploy.bucket.recentlyUsed%",
                    "default": []
                },
                "aws.sam.enableCodeLenses": {
                    "type": "boolean",
                    "description": "%AWS.configuration.enableCodeLenses%",
                    "default": true
                },
                "aws.suppressPrompts": {
                    "type": "object",
                    "description": "%AWS.configuration.description.suppressPrompts%",
                    "default": {
                        "apprunnerNotifyPricing": false,
                        "yamlExtPrompt": false
                    },
                    "properties": {
                        "apprunnerNotifyPricing": {
                            "type": "boolean",
                            "default": false
                        },
                        "yamlExtPrompt": {
                            "type": "boolean",
                            "default": false
                        }
                    },
                    "additionalProperties": false
                },
                "aws.experiments": {
                    "type": "object",
                    "markdownDescription": "%AWS.configuration.description.experiments%",
                    "default": {
                        "jsonResourceModification": false
                    },
                    "properties": {
                        "jsonResourceModification": {
                            "type": "boolean",
                            "default": false
                        }
                    },
                    "additionalProperties": false
                },
                "aws.resources.enabledResources": {
                    "type": "array",
                    "description": "%AWS.configuration.description.resources.enabledResources%",
                    "items": {
                        "type": "string"
                    }
                }
            }
        },
        "debuggers": [
            {
                "type": "aws-sam",
                "label": "%AWS.configuration.description.awssam.debug.label%",
                "configurationAttributes": {
                    "direct-invoke": {
                        "$schema": "http://json-schema.org/draft-07/schema#",
                        "title": "AwsSamDebuggerConfiguration",
                        "additionalProperties": false,
                        "properties": {
                            "aws": {
                                "title": "AWS Connection",
                                "description": "%AWS.configuration.description.awssam.debug.aws%",
                                "properties": {
                                    "credentials": {
                                        "description": "%AWS.configuration.description.awssam.debug.credentials%",
                                        "type": "string",
                                        "cloud9": {
                                            "cn": {
                                                "description": "%AWS.configuration.description.awssam.debug.credentials.cn%"
                                            }
                                        }
                                    },
                                    "region": {
                                        "description": "%AWS.configuration.description.awssam.debug.region%",
                                        "type": "string"
                                    }
                                },
                                "additionalProperties": false,
                                "type": "object"
                            },
                            "invokeTarget": {
                                "oneOf": [
                                    {
                                        "title": "Template Target Properties",
                                        "description": "%AWS.configuration.description.awssam.debug.invokeTarget%",
                                        "properties": {
                                            "templatePath": {
                                                "description": "%AWS.configuration.description.awssam.debug.templatePath%",
                                                "type": "string"
                                            },
                                            "logicalId": {
                                                "description": "%AWS.configuration.description.awssam.debug.logicalId%",
                                                "type": "string"
                                            },
                                            "target": {
                                                "description": "%AWS.configuration.description.awssam.debug.target%",
                                                "type": "string",
                                                "enum": [
                                                    "template"
                                                ]
                                            }
                                        },
                                        "additionalProperties": false,
                                        "required": [
                                            "templatePath",
                                            "logicalId",
                                            "target"
                                        ],
                                        "type": "object"
                                    },
                                    {
                                        "title": "Code Target Properties",
                                        "description": "%AWS.configuration.description.awssam.debug.invokeTarget%",
                                        "properties": {
                                            "lambdaHandler": {
                                                "description": "%AWS.configuration.description.awssam.debug.lambdaHandler%",
                                                "type": "string"
                                            },
                                            "projectRoot": {
                                                "description": "%AWS.configuration.description.awssam.debug.projectRoot%",
                                                "type": "string"
                                            },
                                            "target": {
                                                "description": "%AWS.configuration.description.awssam.debug.target%",
                                                "type": "string",
                                                "enum": [
                                                    "code"
                                                ]
                                            },
                                            "architecture": {
                                                "description": "%AWS.configuration.description.awssam.debug.architecture%",
                                                "type": "string",
                                                "enum": [
                                                    "x86_64",
                                                    "arm64"
                                                ]
                                            }
                                        },
                                        "additionalProperties": false,
                                        "required": [
                                            "lambdaHandler",
                                            "projectRoot",
                                            "target"
                                        ],
                                        "type": "object"
                                    },
                                    {
                                        "title": "API Target Properties",
                                        "description": "%AWS.configuration.description.awssam.debug.invokeTarget%",
                                        "properties": {
                                            "templatePath": {
                                                "description": "%AWS.configuration.description.awssam.debug.templatePath%",
                                                "type": "string"
                                            },
                                            "logicalId": {
                                                "description": "%AWS.configuration.description.awssam.debug.logicalId%",
                                                "type": "string"
                                            },
                                            "target": {
                                                "description": "%AWS.configuration.description.awssam.debug.target%",
                                                "type": "string",
                                                "enum": [
                                                    "api"
                                                ]
                                            }
                                        },
                                        "additionalProperties": false,
                                        "required": [
                                            "templatePath",
                                            "logicalId",
                                            "target"
                                        ],
                                        "type": "object"
                                    }
                                ]
                            },
                            "lambda": {
                                "title": "Lambda Properties",
                                "description": "%AWS.configuration.description.awssam.debug.lambda%",
                                "properties": {
                                    "environmentVariables": {
                                        "description": "%AWS.configuration.description.awssam.debug.envvars%",
                                        "additionalProperties": {
                                            "type": [
                                                "string"
                                            ]
                                        },
                                        "type": "object"
                                    },
                                    "payload": {
                                        "description": "%AWS.configuration.description.awssam.debug.event%",
                                        "properties": {
                                            "json": {
                                                "description": "%AWS.configuration.description.awssam.debug.event.json%",
                                                "type": "object"
                                            },
                                            "path": {
                                                "description": "%AWS.configuration.description.awssam.debug.event.path%",
                                                "type": "string"
                                            }
                                        },
                                        "additionalProperties": false,
                                        "type": "object"
                                    },
                                    "memoryMb": {
                                        "description": "%AWS.configuration.description.awssam.debug.memoryMb%",
                                        "type": "number"
                                    },
                                    "runtime": {
                                        "description": "%AWS.configuration.description.awssam.debug.runtime%",
                                        "type": "string"
                                    },
                                    "timeoutSec": {
                                        "description": "%AWS.configuration.description.awssam.debug.timeout%",
                                        "type": "number"
                                    },
                                    "pathMappings": {
                                        "type:": "array",
                                        "items": {
                                            "title": "Path Mapping",
                                            "type": "object",
                                            "properties": {
                                                "localRoot": {
                                                    "type": "string"
                                                },
                                                "remoteRoot": {
                                                    "type": "string"
                                                }
                                            },
                                            "additionalProperties": false,
                                            "required": [
                                                "localRoot",
                                                "remoteRoot"
                                            ]
                                        }
                                    }
                                },
                                "additionalProperties": false,
                                "type": "object"
                            },
                            "sam": {
                                "title": "SAM CLI Properties",
                                "description": "%AWS.configuration.description.awssam.debug.sam%",
                                "properties": {
                                    "buildArguments": {
                                        "description": "%AWS.configuration.description.awssam.debug.buildArguments%",
                                        "type": "array",
                                        "items": {
                                            "type": "string"
                                        }
                                    },
                                    "buildDir": {
                                        "description": "%AWS.configuration.description.awssam.debug.buildDir%",
                                        "type": "string"
                                    },
                                    "containerBuild": {
                                        "description": "%AWS.configuration.description.awssam.debug.containerBuild%",
                                        "type": "boolean"
                                    },
                                    "dockerNetwork": {
                                        "description": "%AWS.configuration.description.awssam.debug.dockerNetwork%",
                                        "type": "string"
                                    },
                                    "localArguments": {
                                        "description": "%AWS.configuration.description.awssam.debug.localArguments%",
                                        "type": "array",
                                        "items": {
                                            "type": "string"
                                        }
                                    },
                                    "skipNewImageCheck": {
                                        "description": "%AWS.configuration.description.awssam.debug.skipNewImageCheck%",
                                        "type": "boolean"
                                    },
                                    "template": {
                                        "description": "%AWS.configuration.description.awssam.debug.template%",
                                        "properties": {
                                            "parameters": {
                                                "description": "%AWS.configuration.description.awssam.debug.templateParameters%",
                                                "additionalProperties": {
                                                    "type": [
                                                        "string",
                                                        "number"
                                                    ]
                                                },
                                                "type": "object"
                                            }
                                        },
                                        "type": "object",
                                        "additionalProperties": false
                                    }
                                },
                                "additionalProperties": false,
                                "type": "object"
                            },
                            "api": {
                                "title": "API Gateway Properties",
                                "description": "%AWS.configuration.description.awssam.debug.api%",
                                "properties": {
                                    "path": {
                                        "description": "%AWS.configuration.description.awssam.debug.api.path%",
                                        "type": "string"
                                    },
                                    "httpMethod": {
                                        "description": "%AWS.configuration.description.awssam.debug.api.httpMethod%",
                                        "type": "string",
                                        "enum": [
                                            "delete",
                                            "get",
                                            "head",
                                            "options",
                                            "patch",
                                            "post",
                                            "put",
                                            ""
                                        ]
                                    },
                                    "payload": {
                                        "description": "%AWS.configuration.description.awssam.debug.event%",
                                        "properties": {
                                            "json": {
                                                "description": "%AWS.configuration.description.awssam.debug.event.json%",
                                                "type": "object"
                                            },
                                            "path": {
                                                "description": "%AWS.configuration.description.awssam.debug.event.path%",
                                                "type": "string"
                                            }
                                        },
                                        "additionalProperties": false,
                                        "type": "object"
                                    },
                                    "headers": {
                                        "description": "%AWS.configuration.description.awssam.debug.api.headers%",
                                        "type": "object",
                                        "additionalProperties": {
                                            "type": "string"
                                        }
                                    },
                                    "querystring": {
                                        "description": "%AWS.configuration.description.awssam.debug.api.queryString%",
                                        "type": "string"
                                    },
                                    "stageVariables": {
                                        "description": "%AWS.configuration.description.awssam.debug.api.stageVariables%",
                                        "type": "object",
                                        "additionalProperties": {
                                            "type": "string"
                                        }
                                    },
                                    "clientCertificateId": {
                                        "description": "%AWS.configuration.description.awssam.debug.api.clientCertId%",
                                        "type": "string"
                                    }
                                },
                                "additionalProperties": false,
                                "required": [
                                    "path",
                                    "httpMethod"
                                ],
                                "type": "object"
                            }
                        },
                        "required": [
                            "invokeTarget"
                        ],
                        "type": "object"
                    }
                },
                "configurationSnippets": [
                    {
                        "label": "%AWS.configuration.description.awssam.debug.snippets.lambdaCode.label%",
                        "description": "%AWS.configuration.description.awssam.debug.snippets.lambdaCode.description%",
                        "body": {
                            "type": "aws-sam",
                            "request": "direct-invoke",
                            "name": "${3:Invoke Lambda}",
                            "invokeTarget": {
                                "target": "code",
                                "lambdaHandler": "${1:Function Handler}",
                                "projectRoot": "^\"\\${workspaceFolder}\""
                            },
                            "lambda": {
                                "runtime": "${2:Lambda Runtime}",
                                "payload": {
                                    "json": {}
                                }
                            }
                        },
                        "cloud9": {
                            "cn": {
                                "label": "%AWS.configuration.description.awssam.debug.snippets.lambdaCode.label.cn%",
                                "description": "%AWS.configuration.description.awssam.debug.snippets.lambdaCode.description.cn%"
                            }
                        }
                    },
                    {
                        "label": "%AWS.configuration.description.awssam.debug.snippets.lambdaTemplate.label%",
                        "description": "%AWS.configuration.description.awssam.debug.snippets.lambdaTemplate.description%",
                        "body": {
                            "type": "aws-sam",
                            "request": "direct-invoke",
                            "name": "${3:Invoke Lambda}",
                            "invokeTarget": {
                                "target": "template",
                                "templatePath": "${1:Template Location}",
                                "logicalId": "${2:Function Logical ID}"
                            },
                            "lambda": {
                                "payload": {
                                    "json": {}
                                }
                            }
                        },
                        "cloud9": {
                            "cn": {
                                "label": "%AWS.configuration.description.awssam.debug.snippets.lambdaTemplate.label.cn%",
                                "description": "%AWS.configuration.description.awssam.debug.snippets.lambdaTemplate.description.cn%"
                            }
                        }
                    },
                    {
                        "label": "%AWS.configuration.description.awssam.debug.snippets.api.label%",
                        "description": "%AWS.configuration.description.awssam.debug.snippets.api.description%",
                        "body": {
                            "type": "aws-sam",
                            "request": "direct-invoke",
                            "name": "${5:Invoke Lambda with API Gateway}",
                            "invokeTarget": {
                                "target": "api",
                                "templatePath": "${1:Template Location}",
                                "logicalId": "${2:Function Logical ID}"
                            },
                            "api": {
                                "path": "${3:Path}",
                                "httpMethod": "${4:Method}",
                                "payload": {
                                    "json": {}
                                }
                            }
                        },
                        "cloud9": {
                            "cn": {
                                "label": "%AWS.configuration.description.awssam.debug.snippets.api.label.cn%",
                                "description": "%AWS.configuration.description.awssam.debug.snippets.api.description.cn%"
                            }
                        }
                    }
                ]
            }
        ],
        "viewsContainers": {
            "activitybar": [
                {
                    "id": "aws-explorer",
                    "title": "%AWS.title%",
                    "icon": "media/aws-logo.svg",
                    "cloud9": {
                        "cn": {
                            "title": "%AWS.title.cn%",
                            "icon": "media/aws-cn-logo.svg"
                        }
                    }
                }
            ]
        },
        "views": {
            "aws-explorer": [
                {
                    "id": "aws.explorer",
                    "name": "%AWS.lambda.explorerTitle%"
                },
                {
                    "id": "aws.cdk.explorer",
                    "name": "%AWS.cdk.explorerTitle%",
                    "when": "!isCloud9"
                },
                {
                    "id": "aws.caws",
                    "name": "CODE.AWS"
                }
            ]
        },
        "viewsWelcome": [
            {
                "view": "aws.caws",
                "contents": "[Connect to CODE.AWS](command:aws.caws.connect)\n[Clone Repository](command:aws.caws.cloneRepo)\n[CODE.AWS Commands](command:aws.caws.listCommands)\n",
                "when": "true"
            }
        ],
        "menus": {
            "commandPalette": [
                {
                    "command": "aws.apig.copyUrl",
                    "when": "false"
                },
                {
                    "command": "aws.apig.invokeRemoteRestApi",
                    "when": "false"
                },
                {
                    "command": "aws.deleteCloudFormation",
                    "when": "false"
                },
                {
                    "command": "aws.downloadStateMachineDefinition",
                    "when": "false"
                },
                {
                    "command": "aws.ecr.createRepository",
                    "when": "false"
                },
                {
                    "command": "aws.executeStateMachine",
                    "when": "false"
                },
                {
                    "command": "aws.copyArn",
                    "when": "false"
                },
                {
                    "command": "aws.copyName",
                    "when": "false"
                },
                {
                    "command": "aws.caws.listCommands",
                    "when": "false"
                },
                {
                    "command": "aws.downloadSchemaItemCode",
                    "when": "false"
                },
                {
                    "command": "aws.deleteLambda",
                    "when": "false"
                },
                {
                    "command": "aws.downloadLambda",
                    "when": "false"
                },
                {
                    "command": "aws.uploadLambda",
                    "when": "false"
                },
                {
                    "command": "aws.invokeLambda",
                    "when": "false"
                },
                {
                    "command": "aws.viewSchemaItem",
                    "when": "false"
                },
                {
                    "command": "aws.searchSchema",
                    "when": "false"
                },
                {
                    "command": "aws.searchSchemaPerRegistry",
                    "when": "false"
                },
                {
                    "command": "aws.refreshAwsExplorer",
                    "when": "false"
                },
                {
                    "command": "aws.refreshCdkExplorer",
                    "when": "false"
                },
                {
                    "command": "aws.ssmDocument.openLocalDocument",
                    "when": "false"
                },
                {
                    "command": "aws.ssmDocument.openLocalDocumentJson",
                    "when": "false"
                },
                {
                    "command": "aws.ssmDocument.openLocalDocumentYaml",
                    "when": "false"
                },
                {
                    "command": "aws.ssmDocument.deleteDocument",
                    "when": "false"
                },
                {
                    "command": "aws.ssmDocument.updateDocumentVersion",
                    "when": "false"
                },
                {
                    "command": "aws.copyLogStreamName",
                    "when": "resourceScheme == awsCloudWatchLogs"
                },
                {
                    "command": "aws.saveCurrentLogStreamContent",
                    "when": "resourceScheme == awsCloudWatchLogs"
                },
                {
                    "command": "aws.cloudWatchLogs.viewLogStream",
                    "when": "false"
                },
                {
                    "command": "aws.ecr.deleteRepository",
                    "when": "false"
                },
                {
                    "command": "aws.ecr.copyTagUri",
                    "when": "false"
                },
                {
                    "command": "aws.ecr.copyRepositoryUri",
                    "when": "false"
                },
                {
                    "command": "aws.ecr.deleteTag",
                    "when": "false"
                },
                {
                    "command": "aws.s3.copyPath",
                    "when": "false"
                },
                {
                    "command": "aws.s3.createBucket",
                    "when": "false"
                },
                {
                    "command": "aws.s3.createFolder",
                    "when": "false"
                },
                {
                    "command": "aws.s3.deleteBucket",
                    "when": "false"
                },
                {
                    "command": "aws.s3.deleteFile",
                    "when": "false"
                },
                {
                    "command": "aws.s3.downloadFileAs",
                    "when": "false"
                },
                {
                    "command": "aws.s3.uploadFileToParent",
                    "when": "false"
                },
                {
                    "command": "aws.ssmDocument.createLocalDocument",
                    "when": "!isCloud9"
                },
                {
                    "command": "aws.ssmDocument.publishDocument",
                    "when": "!isCloud9"
                },
                {
                    "command": "aws.cdk.help",
                    "when": "!isCloud9"
                },
                {
                    "command": "aws.apprunner.startDeployment",
                    "when": "false"
                },
                {
                    "command": "aws.apprunner.createService",
                    "when": "false"
                },
                {
                    "command": "aws.apprunner.pauseService",
                    "when": "false"
                },
                {
                    "command": "aws.apprunner.resumeService",
                    "when": "false"
                },
                {
                    "command": "aws.apprunner.copyServiceUrl",
                    "when": "false"
                },
                {
                    "command": "aws.apprunner.open",
                    "when": "false"
                },
                {
                    "command": "aws.apprunner.deleteService",
                    "when": "false"
                },
                {
                    "command": "aws.apprunner.createServiceFromEcr",
                    "when": "false"
                },
                {
<<<<<<< HEAD
                    "command": "aws.resources.copyIdentifier",
                    "when": "false"
                },
                {
                    "command": "aws.resources.openResourcePreview",
                    "when": "false"
                },
                {
                    "command": "aws.resources.createResource",
                    "when": "false"
                },
                {
                    "command": "aws.resources.deleteResource",
                    "when": "false"
                },
                {
                    "command": "aws.resources.updateResource",
                    "when": "false"
                },
                {
                    "command": "aws.resources.updateResourceInline",
                    "when": "false"
                },
                {
                    "command": "aws.resources.saveResource",
                    "when": "false"
                },
                {
                    "command": "aws.resources.closeResource",
                    "when": "false"
                },
                {
                    "command": "aws.resources.viewDocs",
=======
                    "command": "aws.mde.delete",
>>>>>>> 853174f5
                    "when": "false"
                }
            ],
            "editor/title": [
                {
                    "command": "aws.previewStateMachine",
                    "when": "editorLangId == asl || editorLangId == asl-yaml",
                    "group": "navigation"
                },
                {
                    "command": "aws.saveCurrentLogStreamContent",
                    "when": "resourceScheme == awsCloudWatchLogs",
                    "group": "navigation"
                },
                {
                    "command": "aws.ssmDocument.publishDocument",
                    "when": "editorLangId =~ /^(ssm-yaml|ssm-json)$/",
                    "group": "navigation"
                },
                {
                    "command": "aws.resources.updateResourceInline",
                    "when": "resourceScheme == awsResource && !isCloud9 && config.aws.experiments.jsonResourceModification",
                    "group": "navigation"
                },
                {
                    "command": "aws.resources.closeResource",
                    "when": "resourcePath =~ /^.+(awsResource.json)$/",
                    "group": "navigation"
                },
                {
                    "command": "aws.resources.saveResource",
                    "when": "resourcePath =~ /^.+(awsResource.json)$/",
                    "group": "navigation"
                }
            ],
            "editor/title/context": [
                {
                    "command": "aws.copyLogStreamName",
                    "when": "resourceScheme == awsCloudWatchLogs",
                    "group": "1_cutcopypaste@1"
                }
            ],
            "view/title": [
                {
                    "command": "aws.submitFeedback",
                    "when": "view == aws.explorer",
                    "group": "navigation@6"
                },
                {
                    "command": "aws.refreshAwsExplorer",
                    "when": "view == aws.explorer",
                    "group": "navigation@5"
                },
                {
                    "command": "aws.login",
                    "when": "view == aws.explorer",
                    "group": "1_account@1"
                },
                {
                    "command": "aws.showRegion",
                    "when": "view == aws.explorer",
                    "group": "2_region@1"
                },
                {
                    "command": "aws.hideRegion",
                    "when": "view == aws.explorer",
                    "group": "2_region@2"
                },
                {
                    "command": "aws.lambda.createNewSamApp",
                    "when": "view == aws.explorer",
                    "group": "3_lambda@1"
                },
                {
                    "command": "aws.deploySamApplication",
                    "when": "view == aws.explorer",
                    "group": "3_lambda@2"
                },
                {
                    "command": "aws.quickStart",
                    "when": "view == aws.explorer",
                    "group": "y_toolkitMeta@1"
                },
                {
                    "command": "aws.help",
                    "when": "view == aws.explorer || !aws.explorer.visible && view =~ /^aws/",
                    "group": "y_toolkitMeta@2"
                },
                {
                    "command": "aws.github",
                    "when": "view == aws.explorer || !aws.explorer.visible && view =~ /^aws/",
                    "group": "y_toolkitMeta@3"
                },
                {
                    "command": "aws.createIssueOnGitHub",
                    "when": "view == aws.explorer || !aws.explorer.visible && view =~ /^aws/",
                    "group": "y_toolkitMeta@4"
                },
                {
                    "command": "aws.submitFeedback",
                    "when": "view == aws.explorer || !aws.explorer.visible && view =~ /^aws/",
                    "group": "y_toolkitMeta@5"
                },
                {
                    "command": "aws.aboutToolkit",
                    "when": "view == aws.explorer || !aws.explorer.visible && view =~ /^aws/",
                    "group": "z_about@1"
                },
                {
                    "command": "aws.caws.connect",
                    "when": "view == aws.caws",
                    "group": "1_caws@1"
                },
                {
                    "command": "aws.caws.cloneRepo",
                    "when": "view == aws.caws",
                    "group": "1_caws@1"
                },
                {
                    "command": "aws.caws.listCommands",
                    "when": "view == aws.caws",
                    "group": "1_caws@1"
                },
                {
                    "command": "aws.refreshCdkExplorer",
                    "when": "view == aws.cdk.explorer",
                    "group": "navigation@5"
                },
                {
                    "command": "aws.cdk.help",
                    "when": "view == aws.cdk.explorer",
                    "group": "z_externalLinks@1"
                }
            ],
            "explorer/context": [
                {
                    "command": "aws.deploySamApplication",
                    "when": "isFileSystemResource == true && resourceFilename =~ /^template\\.(json|yml|yaml)$/",
                    "group": "z_aws@1"
                }
            ],
            "view/item/context": [
                {
                    "command": "aws.apig.invokeRemoteRestApi",
                    "when": "view == aws.explorer && viewItem =~ /^(awsApiGatewayNode)$/",
                    "group": "0@1"
                },
                {
                    "command": "aws.ecr.createRepository",
                    "when": "view == aws.explorer && viewItem == awsEcrNode",
                    "group": "inline@1"
                },
                {
                    "command": "aws.s3.downloadFileAs",
                    "when": "view == aws.explorer && viewItem == awsS3FileNode",
                    "group": "inline@1"
                },
                {
                    "command": "aws.s3.createBucket",
                    "when": "view == aws.explorer && viewItem == awsS3Node",
                    "group": "inline@1"
                },
                {
                    "command": "aws.s3.createFolder",
                    "when": "view == aws.explorer && viewItem =~ /^(awsS3BucketNode|awsS3FolderNode)$/",
                    "group": "inline@1"
                },
                {
                    "command": "aws.ssmDocument.openLocalDocument",
                    "when": "view == aws.explorer && viewItem =~ /^(awsDocumentItemNode|awsDocumentItemNodeWriteable)$/",
                    "group": "inline@1"
                },
                {
                    "command": "aws.s3.uploadFile",
                    "when": "view == aws.explorer && viewItem =~ /^(awsS3BucketNode|awsS3FolderNode)$/",
                    "group": "inline@2"
                },
                {
                    "command": "aws.lambda.createNewSamApp",
                    "when": "view == aws.explorer && viewItem == awsLambdaNode",
                    "group": "0@1"
                },
                {
                    "command": "aws.deploySamApplication",
                    "when": "view == aws.explorer && viewItem == awsLambdaNode || viewItem == awsRegionNode || viewItem == awsCloudFormationRootNode",
                    "group": "1@1"
                },
                {
                    "command": "aws.ecr.copyTagUri",
                    "when": "view == aws.explorer && viewItem == awsEcrTagNode",
                    "group": "2@1"
                },
                {
                    "command": "aws.ecr.deleteTag",
                    "when": "view == aws.explorer && viewItem == awsEcrTagNode",
                    "group": "3@1"
                },
                {
                    "command": "aws.ecr.copyRepositoryUri",
                    "when": "view == aws.explorer && viewItem == awsEcrRepositoryNode",
                    "group": "2@1"
                },
                {
                    "command": "aws.ecr.createRepository",
                    "when": "view == aws.explorer && viewItem == awsEcrNode",
                    "group": "0@1"
                },
                {
                    "command": "aws.mde.connect",
                    "when": "view == aws.explorer && viewItem == awsMdeInstanceNode",
                    "group": "inline@1"
                },
                {
                    "command": "aws.mde.create",
                    "when": "view == aws.explorer && viewItem == awsMdeNode",
                    "group": "inline@1"
                },
                {
                    "command": "aws.mde.connect",
                    "when": "view == aws.explorer && viewItem == awsMdeInstanceNode",
                    "group": "0@1"
                },
                {
                    "command": "aws.mde.delete",
                    "when": "view == aws.explorer && viewItem == awsMdeInstanceNode",
                    "group": "0@2"
                },
                {
                    "command": "aws.mde.create",
                    "when": "view == aws.explorer && viewItem == awsMdeNode",
                    "group": "0@1"
                },
                {
                    "command": "aws.ecr.deleteRepository",
                    "when": "view == aws.explorer && viewItem == awsEcrRepositoryNode",
                    "group": "3@1"
                },
                {
                    "command": "aws.invokeLambda",
                    "when": "view == aws.explorer && viewItem =~ /^(awsRegionFunctionNode|awsRegionFunctionNodeDownloadable|awsCloudFormationFunctionNode)$/",
                    "group": "0@1"
                },
                {
                    "command": "aws.downloadLambda",
                    "when": "view == aws.explorer && viewItem =~ /^(awsRegionFunctionNode|awsRegionFunctionNodeDownloadable)$/",
                    "group": "0@2"
                },
                {
                    "command": "aws.uploadLambda",
                    "when": "view == aws.explorer && viewItem =~ /^(awsRegionFunctionNode|awsRegionFunctionNodeDownloadable)$/",
                    "group": "1@1"
                },
                {
                    "command": "aws.deleteLambda",
                    "when": "view == aws.explorer && viewItem =~ /^(awsRegionFunctionNode|awsRegionFunctionNodeDownloadable)$/",
                    "group": "4@1"
                },
                {
                    "command": "aws.deleteCloudFormation",
                    "when": "view == aws.explorer && viewItem == awsCloudFormationNode",
                    "group": "3@5"
                },
                {
                    "command": "aws.searchSchema",
                    "when": "view == aws.explorer && viewItem == awsSchemasNode && !isCloud9",
                    "group": "0@1"
                },
                {
                    "command": "aws.searchSchemaPerRegistry",
                    "when": "view == aws.explorer && viewItem == awsRegistryItemNode && !isCloud9",
                    "group": "0@1"
                },
                {
                    "command": "aws.viewSchemaItem",
                    "when": "view == aws.explorer && viewItem == awsSchemaItemNode && !isCloud9",
                    "group": "0@1"
                },
                {
                    "command": "aws.stepfunctions.createStateMachineFromTemplate",
                    "when": "view == aws.explorer && viewItem == awsStepFunctionsNode",
                    "group": "0@1"
                },
                {
                    "command": "aws.downloadStateMachineDefinition",
                    "when": "view == aws.explorer && viewItem == awsStateMachineNode",
                    "group": "0@1"
                },
                {
                    "command": "aws.renderStateMachineGraph",
                    "when": "view == aws.explorer && viewItem == awsStateMachineNode",
                    "group": "0@2"
                },
                {
                    "command": "aws.cdk.renderStateMachineGraph",
                    "when": "view == aws.cdk.explorer && viewItem == awsCdkStateMachineNode",
                    "group": "inline@1"
                },
                {
                    "command": "aws.cdk.renderStateMachineGraph",
                    "when": "view == aws.cdk.explorer && viewItem == awsCdkStateMachineNode",
                    "group": "0@1"
                },
                {
                    "command": "aws.executeStateMachine",
                    "when": "view == aws.explorer && viewItem == awsStateMachineNode",
                    "group": "0@3"
                },
                {
                    "command": "aws.s3.createBucket",
                    "when": "view == aws.explorer && viewItem == awsS3Node",
                    "group": "0@1"
                },
                {
                    "command": "aws.s3.downloadFileAs",
                    "when": "view == aws.explorer && viewItem == awsS3FileNode",
                    "group": "0@1"
                },
                {
                    "command": "aws.s3.uploadFile",
                    "when": "view == aws.explorer && viewItem =~ /^(awsS3BucketNode|awsS3FolderNode)$/",
                    "group": "0@1"
                },
                {
                    "command": "aws.s3.uploadFileToParent",
                    "when": "view == aws.explorer && viewItem == awsS3FileNode",
                    "group": "1@1"
                },
                {
                    "command": "aws.s3.createFolder",
                    "when": "view == aws.explorer && viewItem =~ /^(awsS3BucketNode|awsS3FolderNode)$/",
                    "group": "1@1"
                },
                {
                    "command": "aws.copyName",
                    "when": "view == aws.explorer && viewItem =~ /^(awsRegionFunctionNode|awsRegionFunctionNodeDownloadable|awsCloudFormationFunctionNode|awsStateMachineNode|awsCloudFormationNode|awsS3BucketNode|awsS3FolderNode|awsS3FileNode|awsApiGatewayNode)$|^awsAppRunnerServiceNode/",
                    "group": "2@1"
                },
                {
                    "command": "aws.copyArn",
                    "when": "view == aws.explorer && viewItem =~ /^(awsRegionFunctionNode|awsRegionFunctionNodeDownloadable|awsCloudFormationFunctionNode|awsStateMachineNode|awsCloudFormationNode|awsCloudWatchLogNode|awsS3BucketNode|awsS3FolderNode|awsS3FileNode|awsApiGatewayNode|awsEcrRepositoryNode)$|^awsAppRunnerServiceNode/",
                    "group": "2@2"
                },
                {
                    "command": "aws.apig.copyUrl",
                    "when": "view == aws.explorer && viewItem =~ /^(awsApiGatewayNode)$/",
                    "group": "2@0"
                },
                {
                    "command": "aws.s3.copyPath",
                    "when": "view == aws.explorer && viewItem =~ /^(awsS3FolderNode|awsS3FileNode)$/",
                    "group": "2@3"
                },
                {
                    "command": "aws.s3.presignedURL",
                    "when": "view == aws.explorer && viewItem =~ /^(awsS3FileNode)$/",
                    "group": "2@4"
                },
                {
                    "command": "aws.s3.deleteBucket",
                    "when": "view == aws.explorer && viewItem == awsS3BucketNode",
                    "group": "3@1"
                },
                {
                    "command": "aws.s3.deleteFile",
                    "when": "view == aws.explorer && viewItem == awsS3FileNode",
                    "group": "3@1"
                },
                {
                    "command": "aws.downloadSchemaItemCode",
                    "when": "view == aws.explorer && viewItem == awsSchemaItemNode && !isCloud9",
                    "group": "1@1"
                },
                {
                    "command": "aws.hideRegion",
                    "group": "0@1",
                    "when": "view == aws.explorer && viewItem == awsRegionNode"
                },
                {
                    "command": "aws.cloudWatchLogs.viewLogStream",
                    "group": "0@1",
                    "when": "view == aws.explorer && viewItem == awsCloudWatchLogNode"
                },
                {
                    "command": "aws.ssmDocument.openLocalDocumentYaml",
                    "group": "0@1",
                    "when": "view == aws.explorer && viewItem =~ /^(awsDocumentItemNode|awsDocumentItemNodeWriteable)$/"
                },
                {
                    "command": "aws.ssmDocument.openLocalDocumentJson",
                    "group": "0@2",
                    "when": "view == aws.explorer && viewItem =~ /^(awsDocumentItemNode|awsDocumentItemNodeWriteable)$/"
                },
                {
                    "command": "aws.ssmDocument.updateDocumentVersion",
                    "group": "2@1",
                    "when": "view == aws.explorer && viewItem == awsDocumentItemNodeWriteable"
                },
                {
                    "command": "aws.ssmDocument.deleteDocument",
                    "group": "3@2",
                    "when": "view == aws.explorer && viewItem == awsDocumentItemNodeWriteable"
                },
                {
                    "command": "aws.resources.configure",
                    "when": "view == aws.explorer && viewItem == resourcesRootNode && !isCloud9",
                    "group": "1@1"
                },
                {
                    "command": "aws.resources.configure",
                    "when": "view == aws.explorer && viewItem == resourcesRootNode && !isCloud9",
                    "group": "inline@1"
                },
                {
                    "command": "aws.resources.openResourcePreview",
                    "when": "view == aws.explorer && viewItem =~ /^(.*)(ResourceNode)$/",
                    "group": "1@1"
                },
                {
                    "command": "aws.resources.copyIdentifier",
                    "when": "view == aws.explorer && viewItem =~ /^(.*)(ResourceNode)$/",
                    "group": "1@1"
                },
                {
                    "command": "aws.resources.viewDocs",
                    "when": "view == aws.explorer && viewItem =~ /^(.*)(Documented)(.*)(ResourceTypeNode)$/",
                    "group": "1@1"
                },
                {
                    "command": "aws.resources.createResource",
                    "when": "view == aws.explorer && viewItem =~ /^(.*)(Creatable)(.*)(ResourceTypeNode)$/ && !isCloud9 && config.aws.experiments.jsonResourceModification",
                    "group": "2@1"
                },
                {
                    "command": "aws.resources.createResource",
                    "when": "view == aws.explorer && viewItem =~ /^(.*)(Creatable)(.*)(ResourceTypeNode)$/ && !isCloud9 && config.aws.experiments.jsonResourceModification",
                    "group": "inline@1"
                },
                {
                    "command": "aws.resources.updateResource",
                    "when": "view == aws.explorer && viewItem =~ /^(.*)(Updatable)(.*)(ResourceNode)$/ && !isCloud9 && config.aws.experiments.jsonResourceModification",
                    "group": "2@1"
                },
                {
                    "command": "aws.resources.deleteResource",
                    "when": "view == aws.explorer && viewItem =~ /^(.*)(Deletable)(.*)(ResourceNode)$/ && !isCloud9 && config.aws.experiments.jsonResourceModification",
                    "group": "2@2"
                },
                {
                    "command": "aws.apprunner.createServiceFromEcr",
                    "group": "0@2",
                    "when": "view == aws.explorer && viewItem =~ /awsEcrTagNode|awsEcrRepositoryNode/"
                },
                {
                    "command": "aws.apprunner.startDeployment",
                    "group": "0@1",
                    "when": "view == aws.explorer && viewItem == awsAppRunnerServiceNode.RUNNING"
                },
                {
                    "command": "aws.apprunner.createService",
                    "group": "0@2",
                    "when": "view == aws.explorer && viewItem == awsAppRunnerNode"
                },
                {
                    "command": "aws.apprunner.pauseService",
                    "group": "0@3",
                    "when": "view == aws.explorer && viewItem == awsAppRunnerServiceNode.RUNNING"
                },
                {
                    "command": "aws.apprunner.resumeService",
                    "group": "0@3",
                    "when": "view == aws.explorer && viewItem == awsAppRunnerServiceNode.PAUSED"
                },
                {
                    "command": "aws.apprunner.copyServiceUrl",
                    "group": "1@1",
                    "when": "view == aws.explorer && viewItem == awsAppRunnerServiceNode.RUNNING"
                },
                {
                    "command": "aws.apprunner.open",
                    "group": "1@2",
                    "when": "view == aws.explorer && viewItem == awsAppRunnerServiceNode.RUNNING"
                },
                {
                    "command": "aws.apprunner.deleteService",
                    "group": "3@1",
                    "when": "view == aws.explorer && viewItem =~ /awsAppRunnerServiceNode.[RUNNING|PAUSED|CREATE_FAILED]/"
                },
                {
                    "command": "aws.cloudFormation.newTemplate",
                    "group": "0@1",
                    "when": "view == aws.explorer && viewItem == awsCloudFormationRootNode"
                },
                {
                    "command": "aws.sam.newTemplate",
                    "group": "0@2",
                    "when": "view == aws.explorer && viewItem == awsCloudFormationRootNode"
                }
            ]
        },
        "commands": [
            {
                "command": "aws.launchConfigForm",
                "title": "%AWS.command.launchConfigForm.title%",
                "category": "%AWS.title%",
                "cloud9": {
                    "cn": {
                        "category": "%AWS.title.cn%"
                    }
                }
            },
            {
                "command": "aws.apig.copyUrl",
                "title": "%AWS.command.apig.copyUrl%",
                "category": "%AWS.title%",
                "cloud9": {
                    "cn": {
                        "category": "%AWS.title.cn%"
                    }
                }
            },
            {
                "command": "aws.apig.invokeRemoteRestApi",
                "title": "%AWS.command.apig.invokeRemoteRestApi%",
                "category": "%AWS.title%",
                "cloud9": {
                    "cn": {
                        "category": "%AWS.title.cn%",
                        "title": "%AWS.command.apig.invokeRemoteRestApi.cn%"
                    }
                }
            },
            {
                "command": "aws.lambda.createNewSamApp",
                "title": "%AWS.command.createNewSamApp%",
                "category": "%AWS.title%",
                "cloud9": {
                    "cn": {
                        "category": "%AWS.title.cn%"
                    }
                }
            },
            {
                "command": "aws.login",
                "title": "%AWS.command.login%",
                "category": "%AWS.title%",
                "cloud9": {
                    "cn": {
                        "title": "%AWS.command.login.cn%",
                        "category": "%AWS.title.cn%"
                    }
                }
            },
            {
                "command": "aws.caws.openOrg",
                "title": "%AWS.command.caws.openOrg%",
                "category": "AWS"
            },
            {
                "command": "aws.caws.openProject",
                "title": "%AWS.command.caws.openProject%",
                "category": "AWS"
            },
            {
                "command": "aws.caws.openRepo",
                "title": "%AWS.command.caws.openRepo%",
                "category": "AWS"
            },
            {
                "command": "aws.caws.listCommands",
                "title": "%AWS.command.caws.listCommands%",
                "category": "AWS"
            },
            {
                "command": "aws.caws.connect",
                "title": "%AWS.command.caws.connect%",
                "category": "AWS"
            },
            {
                "command": "aws.caws.logout",
                "title": "%AWS.command.caws.logout%",
                "category": "AWS"
            },
            {
                "command": "aws.caws.cloneRepo",
                "title": "%AWS.command.caws.cloneRepo%",
                "category": "AWS"
            },
            {
                "command": "aws.credential.profile.create",
                "title": "%AWS.command.credential.profile.create%",
                "category": "%AWS.title%",
                "cloud9": {
                    "cn": {
                        "category": "%AWS.title.cn%"
                    }
                }
            },
            {
                "command": "aws.logout",
                "title": "%AWS.command.logout%",
                "category": "%AWS.title%",
                "cloud9": {
                    "cn": {
                        "category": "%AWS.title.cn%"
                    }
                }
            },
            {
                "command": "aws.createIssueOnGitHub",
                "title": "%AWS.command.createIssueOnGitHub%",
                "category": "%AWS.title%",
                "cloud9": {
                    "cn": {
                        "category": "%AWS.title.cn%"
                    }
                }
            },
            {
                "command": "aws.cdk.help",
                "title": "%AWS.command.cdk.help%",
                "category": "%AWS.title%",
                "cloud9": {
                    "cn": {
                        "category": "%AWS.title.cn%"
                    }
                }
            },
            {
                "command": "aws.ecr.copyTagUri",
                "title": "%AWS.command.ecr.copyTagUri%",
                "category": "%AWS.title%",
                "cloud9": {
                    "cn": {
                        "category": "%AWS.title.cn%"
                    }
                }
            },
            {
                "command": "aws.ecr.deleteTag",
                "title": "%AWS.command.ecr.deleteTag%",
                "category": "%AWS.title%",
                "cloud9": {
                    "cn": {
                        "category": "%AWS.title.cn%"
                    }
                }
            },
            {
                "command": "aws.ecr.copyRepositoryUri",
                "title": "%AWS.command.ecr.copyRepositoryUri%",
                "category": "%AWS.title%",
                "cloud9": {
                    "cn": {
                        "category": "%AWS.title.cn%"
                    }
                }
            },
            {
                "command": "aws.ecr.createRepository",
                "title": "%AWS.command.ecr.createRepository%",
                "category": "%AWS.title%",
                "icon": {
                    "light": "resources/light/plus.svg",
                    "dark": "resources/dark/plus.svg"
                },
                "cloud9": {
                    "cn": {
                        "category": "%AWS.title.cn%"
                    }
                }
            },
            {
                "command": "aws.ecr.deleteRepository",
                "title": "%AWS.command.ecr.deleteRepository%",
                "category": "%AWS.title%",
                "cloud9": {
                    "cn": {
                        "category": "%AWS.title.cn%"
                    }
                }
            },
            {
                "command": "aws.showRegion",
                "title": "%AWS.command.showRegion%",
                "category": "%AWS.title%",
                "cloud9": {
                    "cn": {
                        "category": "%AWS.title.cn%"
                    }
                }
            },
            {
                "command": "aws.hideRegion",
                "title": "%AWS.command.hideRegion%",
                "category": "%AWS.title%",
                "cloud9": {
                    "cn": {
                        "category": "%AWS.title.cn%"
                    }
                }
            },
            {
                "command": "aws.s3.presignedURL",
                "title": "%AWS.command.s3.presignedURL%",
                "category": "%AWS.title%"
            },
            {
                "command": "aws.s3.copyPath",
                "title": "%AWS.command.s3.copyPath%",
                "category": "%AWS.title%",
                "cloud9": {
                    "cn": {
                        "category": "%AWS.title.cn%"
                    }
                }
            },
            {
                "command": "aws.s3.downloadFileAs",
                "title": "%AWS.command.s3.downloadFileAs%",
                "category": "%AWS.title%",
                "icon": "$(cloud-download)",
                "cloud9": {
                    "cn": {
                        "category": "%AWS.title.cn%"
                    }
                }
            },
            {
                "command": "aws.s3.uploadFile",
                "title": "%AWS.command.s3.uploadFile%",
                "category": "%AWS.title%",
                "icon": "$(cloud-upload)",
                "cloud9": {
                    "cn": {
                        "category": "%AWS.title.cn%"
                    }
                }
            },
            {
                "command": "aws.s3.uploadFileToParent",
                "title": "%AWS.command.s3.uploadFileToParent%",
                "category": "%AWS.title%",
                "cloud9": {
                    "cn": {
                        "category": "%AWS.title.cn%"
                    }
                }
            },
            {
                "command": "aws.s3.createFolder",
                "title": "%AWS.command.s3.createFolder%",
                "category": "%AWS.title%",
                "icon": "$(new-folder)",
                "cloud9": {
                    "cn": {
                        "category": "%AWS.title.cn%"
                    }
                }
            },
            {
                "command": "aws.s3.createBucket",
                "title": "%AWS.command.s3.createBucket%",
                "category": "%AWS.title%",
                "icon": {
                    "light": "resources/light/s3/create-bucket.svg",
                    "dark": "resources/dark/s3/create-bucket.svg"
                },
                "cloud9": {
                    "cn": {
                        "category": "%AWS.title.cn%"
                    }
                }
            },
            {
                "command": "aws.s3.deleteBucket",
                "title": "%AWS.generic.promptDelete%",
                "category": "%AWS.title%",
                "cloud9": {
                    "cn": {
                        "category": "%AWS.title.cn%"
                    }
                }
            },
            {
                "command": "aws.s3.deleteFile",
                "title": "%AWS.generic.promptDelete%",
                "category": "%AWS.title%",
                "cloud9": {
                    "cn": {
                        "category": "%AWS.title.cn%"
                    }
                }
            },
            {
                "command": "aws.invokeLambda",
                "title": "%AWS.command.invokeLambda%",
                "category": "%AWS.title%",
                "cloud9": {
                    "cn": {
                        "title": "%AWS.command.invokeLambda.cn%",
                        "category": "%AWS.title.cn%"
                    }
                }
            },
            {
                "command": "aws.downloadLambda",
                "title": "%AWS.command.downloadLambda%",
                "category": "%AWS.title%",
                "enablement": "viewItem == awsRegionFunctionNodeDownloadable",
                "cloud9": {
                    "cn": {
                        "category": "%AWS.title.cn%"
                    }
                }
            },
            {
                "command": "aws.uploadLambda",
                "title": "%AWS.command.uploadLambda%",
                "category": "%AWS.title%",
                "enablement": "viewItem =~ /^(awsRegionFunctionNode|awsRegionFunctionNodeDownloadable)$/",
                "cloud9": {
                    "cn": {
                        "category": "%AWS.title.cn%"
                    }
                }
            },
            {
                "command": "aws.deleteLambda",
                "title": "%AWS.generic.promptDelete%",
                "category": "%AWS.title%",
                "cloud9": {
                    "cn": {
                        "category": "%AWS.title.cn%"
                    }
                }
            },
            {
                "command": "aws.deploySamApplication",
                "title": "%AWS.command.deploySamApplication%",
                "category": "%AWS.title%",
                "cloud9": {
                    "cn": {
                        "category": "%AWS.title.cn%"
                    }
                }
            },
            {
                "command": "aws.submitFeedback",
                "title": "%AWS.command.submitFeedback%",
                "category": "%AWS.title%",
                "icon": "$(comment)",
                "cloud9": {
                    "cn": {
                        "category": "%AWS.title.cn%"
                    }
                }
            },
            {
                "command": "aws.refreshAwsExplorer",
                "title": "%AWS.command.refreshAwsExplorer%",
                "category": "%AWS.title%",
                "icon": {
                    "dark": "third-party/resources/from-vscode-icons/dark/refresh.svg",
                    "light": "third-party/resources/from-vscode-icons/light/refresh.svg"
                }
            },
            {
                "command": "aws.samcli.detect",
                "title": "%AWS.command.samcli.detect%",
                "category": "%AWS.title%",
                "cloud9": {
                    "cn": {
                        "category": "%AWS.title.cn%"
                    }
                }
            },
            {
                "command": "aws.deleteCloudFormation",
                "title": "%AWS.command.deleteCloudFormation%",
                "category": "%AWS.title%",
                "cloud9": {
                    "cn": {
                        "category": "%AWS.title.cn%"
                    }
                }
            },
            {
                "command": "aws.downloadStateMachineDefinition",
                "title": "%AWS.command.downloadStateMachineDefinition%",
                "category": "%AWS.title%",
                "cloud9": {
                    "cn": {
                        "category": "%AWS.title.cn%"
                    }
                }
            },
            {
                "command": "aws.executeStateMachine",
                "title": "%AWS.command.executeStateMachine%",
                "category": "%AWS.title%",
                "cloud9": {
                    "cn": {
                        "category": "%AWS.title.cn%"
                    }
                }
            },
            {
                "command": "aws.renderStateMachineGraph",
                "title": "%AWS.command.renderStateMachineGraph%",
                "category": "%AWS.title%",
                "cloud9": {
                    "cn": {
                        "category": "%AWS.title.cn%"
                    }
                }
            },
            {
                "command": "aws.copyArn",
                "title": "%AWS.command.copyArn%",
                "category": "%AWS.title%",
                "cloud9": {
                    "cn": {
                        "category": "%AWS.title.cn%"
                    }
                }
            },
            {
                "command": "aws.copyName",
                "title": "%AWS.command.copyName%",
                "category": "%AWS.title%",
                "cloud9": {
                    "cn": {
                        "category": "%AWS.title.cn%"
                    }
                }
            },
            {
                "command": "aws.viewSchemaItem",
                "title": "%AWS.command.viewSchemaItem%",
                "category": "%AWS.title%",
                "cloud9": {
                    "cn": {
                        "category": "%AWS.title.cn%"
                    }
                }
            },
            {
                "command": "aws.searchSchema",
                "title": "%AWS.command.searchSchema%",
                "category": "%AWS.title%",
                "cloud9": {
                    "cn": {
                        "category": "%AWS.title.cn%"
                    }
                }
            },
            {
                "command": "aws.searchSchemaPerRegistry",
                "title": "%AWS.command.searchSchemaPerRegistry%",
                "category": "%AWS.title%",
                "cloud9": {
                    "cn": {
                        "category": "%AWS.title.cn%"
                    }
                }
            },
            {
                "command": "aws.downloadSchemaItemCode",
                "title": "%AWS.command.downloadSchemaItemCode%",
                "category": "%AWS.title%",
                "cloud9": {
                    "cn": {
                        "category": "%AWS.title.cn%"
                    }
                }
            },
            {
                "command": "aws.viewLogs",
                "title": "%AWS.command.viewLogs%",
                "category": "%AWS.title%"
            },
            {
                "command": "aws.help",
                "title": "%AWS.command.help%",
                "category": "%AWS.title%",
                "cloud9": {
                    "cn": {
                        "category": "%AWS.title.cn%"
                    }
                }
            },
            {
                "command": "aws.github",
                "title": "%AWS.command.github%",
                "category": "%AWS.title%",
                "cloud9": {
                    "cn": {
                        "category": "%AWS.title.cn%"
                    }
                }
            },
            {
                "command": "aws.quickStart",
                "title": "%AWS.command.quickStart%",
                "category": "%AWS.title%",
                "cloud9": {
                    "cn": {
                        "category": "%AWS.title.cn%"
                    }
                }
            },
            {
                "command": "aws.refreshCdkExplorer",
                "title": "%AWS.command.refreshCdkExplorer%",
                "category": "%AWS.title%",
                "icon": {
                    "dark": "third-party/resources/from-vscode-icons/dark/refresh.svg",
                    "light": "third-party/resources/from-vscode-icons/light/refresh.svg"
                },
                "cloud9": {
                    "cn": {
                        "category": "%AWS.title.cn%"
                    }
                }
            },
            {
                "command": "aws.stepfunctions.createStateMachineFromTemplate",
                "title": "%AWS.command.stepFunctions.createStateMachineFromTemplate%",
                "category": "%AWS.title%",
                "cloud9": {
                    "cn": {
                        "category": "%AWS.title.cn%"
                    }
                }
            },
            {
                "command": "aws.stepfunctions.publishStateMachine",
                "title": "%AWS.command.stepFunctions.publishStateMachine%",
                "category": "%AWS.title%",
                "cloud9": {
                    "cn": {
                        "category": "%AWS.title.cn%"
                    }
                }
            },
            {
                "command": "aws.previewStateMachine",
                "title": "%AWS.command.stepFunctions.previewStateMachine%",
                "category": "%AWS.title%",
                "icon": {
                    "light": "resources/light/stepfunctions/preview.svg",
                    "dark": "resources/dark/stepfunctions/preview.svg"
                },
                "cloud9": {
                    "cn": {
                        "category": "%AWS.title.cn%"
                    }
                }
            },
            {
                "command": "aws.cdk.renderStateMachineGraph",
                "title": "%AWS.command.cdk.previewStateMachine%",
                "category": "AWS",
                "icon": {
                    "light": "resources/light/stepfunctions/preview.svg",
                    "dark": "resources/dark/stepfunctions/preview.svg"
                }
            },
            {
                "command": "aws.aboutToolkit",
                "title": "%AWS.command.aboutToolkit%",
                "category": "%AWS.title%"
            },
            {
                "command": "aws.cloudWatchLogs.viewLogStream",
                "title": "%AWS.command.viewLogStream%",
                "category": "%AWS.title%",
                "cloud9": {
                    "cn": {
                        "category": "%AWS.title.cn%"
                    }
                }
            },
            {
                "command": "aws.ssmDocument.createLocalDocument",
                "title": "%AWS.command.ssmDocument.createLocalDocument%",
                "category": "%AWS.title%",
                "cloud9": {
                    "cn": {
                        "category": "%AWS.title.cn%"
                    }
                }
            },
            {
                "command": "aws.ssmDocument.openLocalDocument",
                "title": "%AWS.command.ssmDocument.openLocalDocument%",
                "category": "%AWS.title%",
                "icon": "$(cloud-download)",
                "cloud9": {
                    "cn": {
                        "category": "%AWS.title.cn%"
                    }
                }
            },
            {
                "command": "aws.ssmDocument.openLocalDocumentJson",
                "title": "%AWS.command.ssmDocument.openLocalDocumentJson%",
                "category": "%AWS.title%",
                "cloud9": {
                    "cn": {
                        "category": "%AWS.title.cn%"
                    }
                }
            },
            {
                "command": "aws.ssmDocument.openLocalDocumentYaml",
                "title": "%AWS.command.ssmDocument.openLocalDocumentYaml%",
                "category": "%AWS.title%",
                "cloud9": {
                    "cn": {
                        "category": "%AWS.title.cn%"
                    }
                }
            },
            {
                "command": "aws.ssmDocument.deleteDocument",
                "title": "%AWS.command.ssmDocument.deleteDocument%",
                "category": "%AWS.title%",
                "cloud9": {
                    "cn": {
                        "category": "%AWS.title.cn%"
                    }
                }
            },
            {
                "command": "aws.ssmDocument.publishDocument",
                "title": "%AWS.command.ssmDocument.publishDocument%",
                "category": "%AWS.title%",
                "icon": "$(cloud-upload)",
                "cloud9": {
                    "cn": {
                        "category": "%AWS.title.cn%"
                    }
                }
            },
            {
                "command": "aws.ssmDocument.updateDocumentVersion",
                "title": "%AWS.command.ssmDocument.updateDocumentVersion%",
                "category": "%AWS.title%",
                "cloud9": {
                    "cn": {
                        "category": "%AWS.title.cn%"
                    }
                }
            },
            {
                "command": "aws.copyLogStreamName",
                "title": "%AWS.command.copyLogStreamName%",
                "category": "%AWS.title%",
                "icon": "$(files)",
                "cloud9": {
                    "cn": {
                        "category": "%AWS.title.cn%"
                    }
                }
            },
            {
                "command": "aws.saveCurrentLogStreamContent",
                "title": "%AWS.command.saveCurrentLogStreamContent%",
                "category": "%AWS.title%",
                "icon": "$(save-as)",
                "cloud9": {
                    "cn": {
                        "category": "%AWS.title.cn%"
                    }
                }
            },
            {
                "command": "aws.addSamDebugConfig",
                "title": "%AWS.command.addSamDebugConfig%",
                "category": "%AWS.title%",
                "cloud9": {
                    "cn": {
                        "category": "%AWS.title.cn%"
                    }
                }
            },
            {
                "command": "aws.toggleSamCodeLenses",
                "title": "%AWS.command.toggleSamCodeLenses%",
                "category": "%AWS.title%",
                "cloud9": {
                    "cn": {
                        "category": "%AWS.title.cn%"
                    }
                }
            },
            {
<<<<<<< HEAD
                "command": "aws.resources.copyIdentifier",
                "title": "%AWS.command.resources.copyIdentifier%",
                "category": "%AWS.title%"
            },
            {
                "command": "aws.resources.openResourcePreview",
                "title": "%AWS.generic.preview%",
                "category": "%AWS.title%",
                "icon": "$(open-preview)"
            },
            {
                "command": "aws.resources.createResource",
                "title": "%AWS.generic.create%",
                "category": "%AWS.title%",
                "icon": "$(add)"
            },
            {
                "command": "aws.resources.deleteResource",
                "title": "%AWS.generic.promptDelete%",
                "category": "%AWS.title%"
            },
            {
                "command": "aws.resources.updateResource",
                "title": "%AWS.generic.promptUpdate%",
                "category": "%AWS.title%",
                "icon": "$(pencil)"
            },
            {
                "command": "aws.resources.updateResourceInline",
                "title": "%AWS.generic.promptUpdate%",
                "category": "%AWS.title%",
                "icon": "$(pencil)"
            },
            {
                "command": "aws.resources.saveResource",
                "title": "%AWS.generic.save%",
                "category": "%AWS.title%",
                "icon": "$(save)"
            },
            {
                "command": "aws.resources.closeResource",
                "title": "%AWS.generic.close%",
                "category": "%AWS.title%",
                "icon": "$(close)"
            },
            {
                "command": "aws.resources.viewDocs",
                "title": "%AWS.generic.viewDocs%",
                "category": "%AWS.title%",
                "icon": "$(book)"
            },
            {
                "command": "aws.resources.configure",
                "title": "%AWS.command.resources.configure%",
                "category": "%AWS.title%",
                "icon": "$(gear)"
=======
                "command": "aws.mde.connect",
                "title": "%AWS.command.mde.connect%",
                "category": "%AWS.title%",
                "cloud9": {
                    "cn": {
                        "category": "%AWS.title.cn%"
                    }
                }
            },
            {
                "command": "aws.mde.create",
                "title": "%AWS.command.mde.create%",
                "category": "%AWS.title%",
                "icon": {
                    "light": "resources/light/plus.svg",
                    "dark": "resources/dark/plus.svg"
                },
                "cloud9": {
                    "cn": {
                        "category": "%AWS.title.cn%"
                    }
                }
            },
            {
                "command": "aws.mde.delete",
                "title": "%AWS.generic.delete%",
                "category": "%AWS.title%",
                "cloud9": {
                    "cn": {
                        "category": "%AWS.title.cn%"
                    }
                }
>>>>>>> 853174f5
            },
            {
                "command": "aws.apprunner.createService",
                "title": "%AWS.command.apprunner.createService%",
                "category": "%AWS.title%",
                "cloud9": {
                    "cn": {
                        "category": "%AWS.title.cn%"
                    }
                }
            },
            {
                "command": "aws.apprunner.createServiceFromEcr",
                "title": "%AWS.command.apprunner.createServiceFromEcr%",
                "category": "%AWS.title%",
                "cloud9": {
                    "cn": {
                        "category": "%AWS.title.cn%"
                    }
                }
            },
            {
                "command": "aws.apprunner.pauseService",
                "title": "%AWS.command.apprunner.pauseService%",
                "category": "%AWS.title%",
                "cloud9": {
                    "cn": {
                        "category": "%AWS.title.cn%"
                    }
                }
            },
            {
                "command": "aws.apprunner.resumeService",
                "title": "%AWS.command.apprunner.resumeService%",
                "category": "AWS",
                "cloud9": {
                    "cn": {
                        "category": "%AWS.title.cn%"
                    }
                }
            },
            {
                "command": "aws.apprunner.copyServiceUrl",
                "title": "%AWS.command.apprunner.copyServiceUrl%",
                "category": "%AWS.title%",
                "cloud9": {
                    "cn": {
                        "category": "%AWS.title.cn%"
                    }
                }
            },
            {
                "command": "aws.apprunner.open",
                "title": "%AWS.command.apprunner.open%",
                "category": "%AWS.title%",
                "cloud9": {
                    "cn": {
                        "category": "%AWS.title.cn%"
                    }
                }
            },
            {
                "command": "aws.apprunner.deleteService",
                "title": "%AWS.generic.promptDelete%",
                "category": "%AWS.title%",
                "cloud9": {
                    "cn": {
                        "category": "%AWS.title.cn%"
                    }
                }
            },
            {
                "command": "aws.apprunner.startDeployment",
                "title": "%AWS.command.apprunner.startDeployment%",
                "category": "%AWS.title%",
                "cloud9": {
                    "cn": {
                        "category": "%AWS.title.cn%"
                    }
                }
            },
            {
                "command": "aws.cloudFormation.newTemplate",
                "title": "%AWS.command.cloudFormation.newTemplate%",
                "category": "%AWS.title%",
                "cloud9": {
                    "cn": {
                        "category": "%AWS.title.cn%"
                    }
                }
            },
            {
                "command": "aws.sam.newTemplate",
                "title": "%AWS.command.sam.newTemplate%",
                "category": "%AWS.title%",
                "cloud9": {
                    "cn": {
                        "category": "%AWS.title.cn%"
                    }
                }
            }
        ],
        "jsonValidation": [
            {
                "fileMatch": ".aws/templates.json",
                "url": "./dist/src/templates/templates.json"
            },
            {
                "fileMatch": "*ecs-task-def.json",
                "url": "https://ecs-intellisense.s3-us-west-2.amazonaws.com/task-definition/schema.json"
            }
        ],
        "languages": [
            {
                "id": "asl",
                "extensions": [
                    ".asl.json",
                    ".asl"
                ],
                "aliases": [
                    "Amazon States Language"
                ]
            },
            {
                "id": "asl-yaml",
                "aliases": [
                    "Amazon States Language (YAML)"
                ],
                "extensions": [
                    ".asl.yaml",
                    ".asl.yml"
                ]
            },
            {
                "id": "ssm-json",
                "extensions": [
                    ".ssm.json"
                ],
                "aliases": [
                    "AWS Systems Manager Document (JSON)"
                ]
            },
            {
                "id": "ssm-yaml",
                "extensions": [
                    ".ssm.yaml",
                    ".ssm.yml"
                ],
                "aliases": [
                    "AWS Systems Manager Document (YAML)"
                ]
            }
        ],
        "keybindings": [
            {
                "command": "aws.previewStateMachine",
                "key": "ctrl+shift+v",
                "mac": "cmd+shift+v",
                "when": "editorTextFocus && (editorLangId == asl || editorLangId == asl-yaml)"
            }
        ],
        "grammars": [
            {
                "language": "asl",
                "scopeName": "source.asl",
                "path": "./syntaxes/ASL.tmLanguage"
            },
            {
                "language": "asl-yaml",
                "scopeName": "source.asl.yaml",
                "path": "./syntaxes/asl-yaml.tmLanguage.json"
            },
            {
                "language": "ssm-json",
                "scopeName": "source.ssmjson",
                "path": "./syntaxes/SSMJSON.tmLanguage"
            },
            {
                "language": "ssm-yaml",
                "scopeName": "source.ssmyaml",
                "path": "./syntaxes/SSMYAML.tmLanguage"
            }
        ],
        "resourceLabelFormatters": [
            {
                "scheme": "awsCloudWatchLogs",
                "formatting": {
                    "label": "${path}",
                    "separator": "\\"
                }
            }
        ],
        "walkthroughs": [
            {
                "id": "getStarted",
                "title": "%AWS.walkthrough.gettingStarted.title%",
                "description": "%AWS.walkthrough.gettingStarted.description%",
                "cloud9": {
                    "cn": {
                        "description": "%AWS.walkthrough.gettingStarted.description.cn%"
                    }
                },
                "steps": [
                    {
                        "id": "connect",
                        "title": "%AWS.walkthrough.gettingStarted.connect%",
                        "media": {
                            "markdown": "resources/walkthrough/setup-connect.md"
                        },
                        "completionEvents": [
                            "onContext:config.aws.profile"
                        ]
                    },
                    {
                        "id": "changeRegions",
                        "title": "%AWS.walkthrough.gettingStarted.changeRegions%",
                        "media": {
                            "markdown": "resources/walkthrough/setup-region.md"
                        },
                        "completionEvents": [
                            "onCommand:aws.showRegion",
                            "onCommand:aws.hideRegion"
                        ]
                    },
                    {
                        "id": "setupToolchain",
                        "title": "%AWS.walkthrough.gettingStarted.setupToolchain%",
                        "media": {
                            "markdown": "resources/walkthrough/setup-toolchain.md"
                        }
                    }
                ]
            }
        ]
    },
    "scripts": {
        "prepare": "husky install",
        "vscode:prepublish": "npm run clean && npm run lint && webpack --mode production && npm run buildScripts",
        "bundleDeps": "node ./build-scripts/bundleDeps.js",
        "clean": "node ./build-scripts/clean.js dist",
        "generateNonCodeFiles": "ts-node ./build-scripts/generateNonCodeFiles.ts",
        "reset": "node ./build-scripts/clean.js dist node_modules && npm install",
        "copyNonCodeFiles": "node ./build-scripts/copyNonCodeFiles.js",
        "copyExtensionMain": "node ./build-scripts/copyExtensionMain.js",
        "copyDistFiles": "ts-node ./build-scripts/copyDistFiles.ts",
        "buildScripts": "npm run bundleDeps && npm run copyExtensionMain && npm run copyDistFiles && npm run copyNonCodeFiles && npm run generateNonCodeFiles",
        "compile": "webpack --mode development && npm run buildScripts",
        "recompile": "npm run clean && npm run compile",
        "watch": "npm run buildScripts && tsc -watch -p ./",
        "postinstall": "ts-node ./build-scripts/generateServiceClient.ts && npm run generateTelemetry && npm run generateConfigurationAttributes",
        "testCompile": "tsc -p ./ && npm run buildScripts",
        "test": "npm run testCompile && ts-node ./test-scripts/test.ts",
        "integrationTest": "npm run testCompile && ts-node ./test-scripts/integrationTest.ts",
        "lint": "eslint -c .eslintrc.js --ext .ts .",
        "lintfix": "eslint -c .eslintrc.js --fix --ext .ts .",
        "package": "ts-node ./build-scripts/package.ts",
        "install-plugin": "vsce package -o aws-toolkit-vscode-test.vsix && code --install-extension aws-toolkit-vscode-test.vsix",
        "generateTelemetry": "node node_modules/@aws-toolkits/telemetry/lib/generateTelemetry.js --extraInput=src/shared/telemetry/vscodeTelemetry.json --output=src/shared/telemetry/telemetry.gen.ts",
        "generateConfigurationAttributes": "ts-node ./build-scripts/generateConfigurationAttributes.ts",
        "newChange": "ts-node ./build-scripts/newChange.ts",
        "createRelease": "ts-node ./build-scripts/createRelease.ts"
    },
    "devDependencies": {
        "@aws-toolkits/telemetry": "1.0.21",
        "@sinonjs/fake-timers": "^7.0.5",
        "@types/adm-zip": "^0.4.34",
        "@types/async-lock": "^1.1.3",
        "@types/bytes": "^3.1.0",
        "@types/cross-spawn": "^6.0.0",
        "@types/fs-extra": "^9.0.11",
        "@types/glob": "^7.1.1",
        "@types/js-yaml": "^4.0.3",
        "@types/lodash": "^4.14.173",
        "@types/marked": "^3.0.1",
        "@types/mime-types": "^2.1.1",
        "@types/mocha": "^7.0.2",
        "@types/node": "^10.14.22",
        "@types/readline-sync": "^1.4.3",
        "@types/request": "^2.47.1",
        "@types/semver": "^7.3.6",
        "@types/sinon": "^10.0.0",
        "@types/sinonjs__fake-timers": "^6.0.3",
        "@types/tcp-port-used": "^1.0.0",
        "@types/uuid": "^8.3.1",
        "@types/vscode": "1.42.0",
        "@types/vscode-webview": "^1.57.0",
        "@types/xml2js": "^0.4.8",
        "@typescript-eslint/eslint-plugin": "^4.31.2",
        "@typescript-eslint/parser": "^4.29.2",
        "@vue/compiler-sfc": "^3.2.6",
        "circular-dependency-plugin": "^5.2.2",
        "css-loader": "^6.2.0",
        "decache": "^4.4.0",
        "esbuild-loader": "2.13.1",
        "eslint": "^7.28.0",
        "eslint-config-prettier": "8.3",
        "eslint-plugin-header": "^3.1.1",
        "eslint-plugin-no-null": "^1.0.2",
        "glob": "^7.1.7",
        "husky": "^7.0.2",
        "istanbul": "^0.4.5",
        "json-schema-to-typescript": "^10.1.5",
        "marked": "^3.0.4",
        "mocha": "^7.1.1",
        "mocha-junit-reporter": "^2.0.0",
        "mocha-multi-reporters": "^1.5.1",
        "prettier": "^2.3.2",
        "prettier-plugin-sh": "^0.7.1",
        "pretty-quick": "^3.1.0",
        "readline-sync": "^1.4.9",
        "remap-istanbul": "^0.12.0",
        "sinon": "^11.1.2",
        "source-map-support": "^0.5.19",
        "ts-mockito": "^2.5.0",
        "ts-node": "^10.2.1",
        "umd-compat-loader": "^2.1.2",
        "vsce": "^1.99.0",
        "vscode-nls-dev": "^3.3.1",
        "vscode-test": "^1.5.2",
        "vue-loader": "^16.8.1",
        "vue-style-loader": "^4.1.3",
        "webpack": "^5.38.1",
        "webpack-cli": "^4.7.2"
    },
    "dependencies": {
        "@aws-sdk/client-sso": "^3.16.0",
        "@aws-sdk/client-sso-oidc": "^3.16.0",
        "@aws-sdk/credential-provider-ini": "^3.36.1",
        "@aws-sdk/credential-provider-process": "^3.15.0",
        "@aws-sdk/credential-provider-sso": "^3.16.0",
        "@aws-sdk/util-arn-parser": "^3.18.0",
        "adm-zip": "^0.4.13",
        "amazon-states-language-service": "^1.6.4",
        "async-lock": "^1.3.0",
        "aws-sdk": "^2.998.0",
        "aws-ssm-document-language-service": "^1.0.0",
        "bytes": "^3.1.0",
        "cross-spawn": "^7.0.3",
        "fast-json-patch": "^3.1.0",
        "fs-extra": "^10.0.0",
        "graphql": "^15.5.0",
        "graphql-request": "^3.4.0",
        "immutable": "^4.0.0-rc.12",
        "js-yaml": "^4.1.0",
        "jsonc-parser": "^3.0.0",
        "lodash": "^4.17.21",
        "mime-types": "^2.1.32",
        "moment": "^2.29.1",
        "portfinder": "^1.0.25",
        "request": "^2.88.0",
        "semver": "^7.3.5",
        "strip-ansi": "^5.2.0",
        "tcp-port-used": "^1.0.1",
        "typescript": "^4.4.2",
        "uuid": "^8.3.2",
        "vscode-languageclient": "^6.1.4",
        "vscode-languageserver": "^6.1.1",
        "vscode-languageserver-textdocument": "^1.0.1",
        "vscode-nls": "^5.0.0",
        "vue": "^3.2.6",
        "winston": "^3.2.1",
        "winston-transport": "^4.3.0",
        "xml2js": "^0.4.19",
        "yaml": "^1.9.2",
        "yaml-cfn": "^0.3.1"
    },
    "prettier": {
        "printWidth": 120,
        "trailingComma": "es5",
        "tabWidth": 4,
        "singleQuote": true,
        "semi": false,
        "bracketSpacing": true,
        "arrowParens": "avoid",
        "endOfLine": "lf"
    }
}<|MERGE_RESOLUTION|>--- conflicted
+++ resolved
@@ -878,7 +878,6 @@
                     "when": "false"
                 },
                 {
-<<<<<<< HEAD
                     "command": "aws.resources.copyIdentifier",
                     "when": "false"
                 },
@@ -912,9 +911,10 @@
                 },
                 {
                     "command": "aws.resources.viewDocs",
-=======
+                    "when": "false"
+                },
+                {
                     "command": "aws.mde.delete",
->>>>>>> 853174f5
                     "when": "false"
                 }
             ],
@@ -2113,7 +2113,6 @@
                 }
             },
             {
-<<<<<<< HEAD
                 "command": "aws.resources.copyIdentifier",
                 "title": "%AWS.command.resources.copyIdentifier%",
                 "category": "%AWS.title%"
@@ -2170,7 +2169,8 @@
                 "title": "%AWS.command.resources.configure%",
                 "category": "%AWS.title%",
                 "icon": "$(gear)"
-=======
+            },
+            {
                 "command": "aws.mde.connect",
                 "title": "%AWS.command.mde.connect%",
                 "category": "%AWS.title%",
@@ -2203,7 +2203,6 @@
                         "category": "%AWS.title.cn%"
                     }
                 }
->>>>>>> 853174f5
             },
             {
                 "command": "aws.apprunner.createService",
