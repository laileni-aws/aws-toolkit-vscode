--- conflicted
+++ resolved
@@ -3594,11 +3594,7 @@
         "report": "nyc report --reporter=html --reporter=json"
     },
     "devDependencies": {
-<<<<<<< HEAD
         "@aws-toolkits/telemetry": "^1.0.144",
-=======
-        "@aws-toolkits/telemetry": "^1.0.143",
->>>>>>> 5e95b378
         "@cspotcode/source-map-support": "^0.8.1",
         "@sinonjs/fake-timers": "^10.0.2",
         "@types/adm-zip": "^0.4.34",
