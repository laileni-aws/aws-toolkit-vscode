--- conflicted
+++ resolved
@@ -3509,13 +3509,9 @@
         "report": "nyc report --reporter=html --reporter=json"
     },
     "devDependencies": {
-<<<<<<< HEAD
-        "@aws-toolkits/telemetry": "^1.0.131",
+        "@aws-toolkits/telemetry": "^1.0.136",
         "@aws/fully-qualified-names": "^2.1.1",
         "@aws-sdk/types": "^3.13.1",
-=======
-        "@aws-toolkits/telemetry": "^1.0.136",
->>>>>>> 37c61d3d
         "@cspotcode/source-map-support": "^0.8.1",
         "@sinonjs/fake-timers": "^10.0.2",
         "@types/adm-zip": "^0.4.34",
